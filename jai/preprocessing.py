import pandas as pd

__all__ = ["split"]


def split(dataframe, columns, sort: bool = False, prefix: str = "id_"):
    """
    Split columns from dataframe returning a dataframe with the unique values
    for each specified column and replacing the original column with the
    corresponding index of the new dataframe

    Parameters
    ----------
    dataframe : pd.DataFrame
        Dataframe to be factored.
    columns : str, list of str or dict
        Column to be separated from dataset.
        If column has multiple data, use a dict with the format column name as
        key and separator as value. Use `None` if no separator is needed.
    sort : bool, optional
        sort values of the split data. 
    prefix : str, optional
        prefix added to the splitted column names.

    Returns
    -------
    bases : list of pd.DataFrame
        list of dataframes with each base extracted.
    dataframe : pd.DataFrame
        original dataframe with columns replaced by the ids of the correlated base.

    """
    dataframe = dataframe.copy()
    if isinstance(columns, str):
        columns = {columns: None}
    elif isinstance(columns, list):
        columns = {col: None for col in columns}

    bases = {}
    for col, sep in columns.items():
        if sep is not None:
            values = dataframe[col].str.split(sep).explode().str.strip()
        else:
            values = dataframe[col]
        ids, uniques = pd.factorize(values, sort=sort)
        dataframe = dataframe.drop(columns=col)
        if sep is not None:
            dataframe[prefix + col] = pd.DataFrame({
                "id": values.index,
                col: ids
            }).groupby("id")[col].agg(lambda x: list(x))
        else:
            dataframe[prefix + col] = ids
        base = pd.DataFrame({col: uniques},
                            index=pd.Index(range(len(uniques)), name="id"))
        bases[col] = base

    return bases, dataframe


<<<<<<< HEAD
def split_recommendation(dataframe,
                         split_config: dict,
                         columns: str,
                         sort: bool = False,
                         prefix: str = "id_"):
    """
    Split data into the 3 datasets for recommendation and also splits columns 
    returning the datasets for pretrained bases and replacing the original column with the
    corresponding index of the new dataframe
=======
def treat_unix(df_unix_col):
    """
    Transform the type of the unix timestamp column to datetime 
    returning a series that replaces the original 
    column.
>>>>>>> 4be32943

    Parameters
    ----------
    dataframe : pd.DataFrame
<<<<<<< HEAD
        Dataframe to be factored.
    split_config : dict
        Dictionary with id names (prefix param will be added to those names) as keys and
        list of columns of those datasets as values. Must have length 2 and no common values.
    columns : str, list of str or dict
        Column to be separated from dataset.
        If column has multiple data, use a dict with the format column name as
        key and separator as value. Use `None` if no separator is needed.
    sort : bool
        sort values of the split data.
    prefix : str
        prefix added to the splitted column names.

    Returns
    -------
    main_bases : list of pd.DataFrame
        original dataframe with columns replaced by the ids of the correlated base.

    pretrained_bases : pd.DataFrame
        list of dataframes with each base extracted.
    """

    pretrained_bases, df_merge = split(dataframe,
                                       columns,
                                       sort=sort,
                                       prefix=prefix)

    main_bases = {}
    for name, split_cols in split_config.items():
        split_cols = [
            prefix + col if col in columns else col for col in split_cols
        ]
        df_out = df_merge.loc[:, split_cols].drop_duplicates().reset_index(
        ).rename(columns={'index': prefix + name})
        df_merge = df_merge.merge(df_out,
                                  left_on=split_cols,
                                  right_on=split_cols).drop(columns=split_cols)
        main_bases[name] = df_out.set_index(prefix + name)

    main_bases["main"] = df_merge
    return main_bases, pretrained_bases
=======
        Dataframe with only the unix column.

    Returns
    -------
    datime_col : column with the type altered to datetime that
        should substitute the unix timestamp column.

    """
    datime_col = pd.to_datetime(df_unix_col, unit="s")

    return datime_col
>>>>>>> 4be32943
<|MERGE_RESOLUTION|>--- conflicted
+++ resolved
@@ -57,8 +57,7 @@
 
     return bases, dataframe
 
-
-<<<<<<< HEAD
+  
 def split_recommendation(dataframe,
                          split_config: dict,
                          columns: str,
@@ -68,18 +67,10 @@
     Split data into the 3 datasets for recommendation and also splits columns 
     returning the datasets for pretrained bases and replacing the original column with the
     corresponding index of the new dataframe
-=======
-def treat_unix(df_unix_col):
-    """
-    Transform the type of the unix timestamp column to datetime 
-    returning a series that replaces the original 
-    column.
->>>>>>> 4be32943
 
     Parameters
     ----------
     dataframe : pd.DataFrame
-<<<<<<< HEAD
         Dataframe to be factored.
     split_config : dict
         Dictionary with id names (prefix param will be added to those names) as keys and
@@ -121,7 +112,18 @@
 
     main_bases["main"] = df_merge
     return main_bases, pretrained_bases
-=======
+
+
+
+def treat_unix(df_unix_col):
+    """
+    Transform the type of the unix timestamp column to datetime 
+    returning a series that replaces the original 
+    column.
+
+    Parameters
+    ----------
+    dataframe : pd.DataFrame
         Dataframe with only the unix column.
 
     Returns
@@ -132,5 +134,4 @@
     """
     datime_col = pd.to_datetime(df_unix_col, unit="s")
 
-    return datime_col
->>>>>>> 4be32943
+    return datime_col