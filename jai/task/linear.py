<<<<<<< HEAD
import time
=======
from typing import Optional

>>>>>>> e71e4340
import pandas as pd

from tqdm import tqdm
from fnmatch import fnmatch
from ..types.linear import (
    ClassificationHyperparams,
    ClassificationTasks,
    RegressionHyperparams,
    RegressionTasks,
    SchedulerType,
    SGDClassificationHyperparams,
    SGDRegressionHyperparams,
    TrainMode,
)
from ..types.generic import PossibleDtypes
from .base import TaskBase

__all__ = ["LinearModel"]


def get_numbers(status):
    if fnmatch(status["Description"], "*Iteration:*"):
        curr_step, max_iterations = (
            status["Description"].split("Iteration: ")[1].strip().split(" / "))
        return True, int(curr_step), int(max_iterations)
    return False, 0, 0


class LinearModel(TaskBase):
    """
    Linear Model class.

    An authorization key is needed to use the Jai API.

    Parameters
    ----------
    name: str
        String with the name of a database in your JAI environment.
    task: str
        Task of the linear model. One of {`regression`, `sgd_regression`, `classification`, `sgd_classification`}.
    environment: str
        Jai environment id or name to use. Defaults to "default"
    env_var: str
        The environment variable that contains the JAI authentication token.
        Defaults to "JAI_AUTH".
    verbose: int
        The level of verbosity. Defaults to 1
    safe_mode: bool
        When safe_mode is True, responses from Jai API are validated.
        If the validation fails, the current version you are using is probably incompatible with the current API version.
        We advise updating it to a newer version. If the problem persists and you are on the latest SDK version, please open an issue so we can work on a fix.
        Defaults to False.

    """
    def __init__(
        self,
        name: str,
        task: str,
        auth_key: str = None,
        environment: str = "default",
        env_var: str = "JAI_AUTH",
        verbose: int = 1,
        safe_mode: bool = False,
    ):
        super(LinearModel, self).__init__(
            name=name,
            auth_key=auth_key,
            environment=environment,
            env_var=env_var,
            verbose=verbose,
            safe_mode=safe_mode,
        )
        possible_tasks = [t.value for t in RegressionTasks
                          ] + [t.value for t in ClassificationTasks]
        if task in possible_tasks:
            self.task = task
        else:
            str_possible = "`, `".join(possible_tasks)
            raise ValueError(
                f"Task `{self.task}` does not exist. Try one of `{str_possible}`."
            )
        self.set_parameters()

    @property
    def model_parameters(self):
        if self._model_parameters is None:
            raise ValueError(
                "No parameter was set, please use `set_parameters` method first."
            )
        return self._model_parameters

    @model_parameters.setter
    def model_parameters(self, value):
        self._model_parameters = value

    def set_parameters(
        self,
        learning_rate: Optional[float] = 0.01,
        l2: float = 0.0,
        scheduler_type: str = "constant",
        scheduler_argument: Optional[float] = None,
        model_parameters: dict = None,
    ):
        if self.task == RegressionTasks.regression:
            p = RegressionHyperparams(
                task=self.task,
                learning_rate=learning_rate,
                l2=l2,
                scheduler_type=scheduler_type,
                scheduler_argument=scheduler_argument,
                model_parameters=model_parameters,
            )
        elif self.task == RegressionTasks.sgd_regression:
            p = SGDRegressionHyperparams(
                task=self.task,
                learning_rate=learning_rate,
                l2=l2,
                scheduler_type=scheduler_type,
                scheduler_argument=scheduler_argument,
                model_parameters=model_parameters,
            )
        elif self.task == ClassificationTasks.classification:
            p = ClassificationHyperparams(
                task=self.task,
                learning_rate=learning_rate,
                l2=l2,
                scheduler_type=scheduler_type,
                scheduler_argument=scheduler_argument,
                model_parameters=model_parameters,
            )
        elif self.task == ClassificationTasks.sgd_classification:
            p = SGDClassificationHyperparams(
                task=self.task,
                learning_rate=learning_rate,
                l2=l2,
                scheduler_type=scheduler_type,
                scheduler_argument=scheduler_argument,
                model_parameters=model_parameters,
            )

        self._model_parameters = p.dict()

    def fit(
        self,
        X: pd.DataFrame,
        y: pd.Series,
        pretrained_bases: list = None,
        overwrite: bool = False,
        frequency_seconds: int = 1,
    ):
        """
        Train a new linear model.

        Args
        ----
          X: pd.DataFrame)
            dataframe of features.
          y: pd.Series):
            The target variable.
          pretrained_bases: list
            mapping of ids to previously trained databases.
          overwrite: bool
            If True, will overwrite the model if it already exists. Defaults to False.

        Returns
        -------
          A dictionary with information about the training.
          - id_train: List[Any]
          - id_test: List[Any]
          - metrics: Dict[str, Union[float, str]]
        """

        linear_response = self._linear_train(
            self.name,
            X.to_dict(orient="records"),
            y.tolist(),
            task=self.model_parameters["task"],
            learning_rate=self.model_parameters["learning_rate"],
            l2=self.model_parameters["l2"],
            scheduler_type=self.model_parameters["scheduler_type"],
            scheduler_argument=self.model_parameters["scheduler_argument"],
            model_parameters=self.model_parameters["model_parameters"],
            pretrained_bases=pretrained_bases,
            overwrite=overwrite,
        )

<<<<<<< HEAD
        if frequency_seconds < 1:
            return linear_response

        self.wait_setup(frequency_seconds=frequency_seconds)
        return linear_response

    def learn(self, X: pd.DataFrame, y: pd.Series):
=======
    def learn(
        self,
        X: pd.DataFrame,
        y: pd.Series,
        learning_rate: Optional[float] = 0.01,
        l2: Optional[float] = 0.0,
        n_iterations: int = 1,
        scheduler_type: SchedulerType = SchedulerType.constant,
        scheduler_argument: Optional[float] = None,
        train_mode: TrainMode = TrainMode.always,
    ):
>>>>>>> e71e4340
        """
        Improves an existing model with informantion from a new data.

        Args
        ----
        X: pd.DataFrame
            dataframe of features.
        y: pd.Series
            The target variable.

        Returns
        -------
        response: dict
            A dictionary with the learning report.
            - before: Dict[str, Union[float, str]]
            - after: Dict[str, Union[float, str]]
            - change: bool
        """
<<<<<<< HEAD
        return self._linear_learn(self.name, X.to_dict(orient="records"),
                                  y.tolist())
=======
        return self._linear_learn(
            self.name,
            X.to_dict(orient="records"),
            y.tolist(),
            learning_rate=learning_rate,
            l2=l2,
            n_iterations=n_iterations,
            scheduler_type=scheduler_type,
            scheduler_argument=scheduler_argument,
            train_mode=train_mode,
        )
>>>>>>> e71e4340

    def predict(self,
                X: pd.DataFrame,
                predict_proba: bool = False,
                as_frame: bool = True):
        """
        Makes the prediction using the linear models.

        Args
        ----
        X: pd.DataFrame
            Raw data to be predicted.
        predict_proba:bool):
            If True, the model will return the probability of each class. Defaults to False.
        as_frame: bool
            If True, the result will be returned as a pandas DataFrame. If False, it will be
        returned as a list of dictionaries. Defaults to True.

        Returns
        -------
            A list of dictionaries.
        """
        result = self._linear_predict(self.name,
                                      X.to_dict(orient="records"),
                                      predict_proba=predict_proba)

        if as_frame:
            return pd.DataFrame(result).set_index("id")
        return result

    def get_model_weights(self):
        return self._get__linear_model_weights(self.name).json()

    def wait_setup(self, frequency_seconds: int = 1):
        """
        Wait for the fit (model training) to finish

        Args
        ----
        frequency_seconds : int, optional
            Number of seconds apart from each status check. `Default is 5`.

        Return
        ------
        None.
        """

        end_message = "Task ended successfully."
        error_message = "Something went wrong."

        status = self.status()
        current, max_steps = status["CurrentStep"], status["TotalSteps"]

        step = current
        is_init = True
        sleep_time = frequency_seconds
        try:
            with tqdm(
                    total=max_steps,
                    desc="JAI is working",
                    bar_format="{l_bar}{bar}|{n_fmt}/{total_fmt} [{elapsed}]",
            ) as pbar:
                while status["Status"] != end_message:
                    if status["Status"] == error_message:
                        raise BaseException(status["Description"])

                    iteration, _, max_iterations = get_numbers(status)
                    if iteration:
                        with tqdm(
                                total=max_iterations,
                                desc=f"[{self.name}] Training",
                                leave=False,
                        ) as iteration_bar:
                            while iteration:
                                iteration, curr_step, _ = get_numbers(status)
                                step_update = curr_step - iteration_bar.n
                                if step_update > 0:
                                    iteration_bar.update(step_update)
                                    sleep_time = frequency_seconds
                                else:
                                    sleep_time += frequency_seconds
                                time.sleep(sleep_time)
                                status = self.status()

                            # training might stop early, so we make the progress bar appear
                            # full when early stopping is reached -- peace of mind
                            iteration_bar.update(max_iterations -
                                                 iteration_bar.n)

                    if (step == current) and is_init:
                        pbar.update(current)
                    else:
                        pbar.update(step - current)
                        current = step

                    step = status["CurrentStep"]
                    time.sleep(frequency_seconds)
                    status = self.status()
                    is_init = False

                if (current != max_steps) and not is_init:
                    pbar.update(max_steps - current)
                elif (current != max_steps) and is_init:
                    pbar.update(max_steps)

        except KeyboardInterrupt:
            print("\n\nInterruption caught!\n\n")
            response = self._cancel_setup(self.name)
            raise KeyboardInterrupt(response)

        response = self._delete_status(self.name)
        return status

    def status(self):
        """
        Get the status of your JAI environment when training.

        Return
        ------
        response : dict
            A `JSON` file with the current status of the training tasks.
        """
        all_status = self._status()
        if self.name not in all_status.keys():
            raise ValueError(f"No status found for `{self.name}`")
        return all_status[self.name]

    def report(self, verbose: int = 2, return_report: bool = False):
        """
        Get a report about the training model.

        Parameters
        ----------
        verbose : int, optional
            Level of description. The default is 2.
            Use verbose 2 to get the loss graph, verbose 1 to get only the
            metrics result.
        return_report : bool, optional
            Returns the report dictionary and does not print or plot anything. The default is False.


        Returns
        -------
        dict
            Dictionary with the information.

        Example
        -------
        >>> from jai import Trainer
        ...
        >>> trainer = Trainer(name)
        >>> trainer.report()
        """
        if self.db_type not in [
                PossibleDtypes.linear,
        ]:
            return None

        report = self._report(self.name, verbose)

        if return_report:
            return report<|MERGE_RESOLUTION|>--- conflicted
+++ resolved
@@ -1,10 +1,7 @@
-<<<<<<< HEAD
+
 import time
-=======
+import pandas as pd
 from typing import Optional
-
->>>>>>> e71e4340
-import pandas as pd
 
 from tqdm import tqdm
 from fnmatch import fnmatch
@@ -190,15 +187,12 @@
             overwrite=overwrite,
         )
 
-<<<<<<< HEAD
         if frequency_seconds < 1:
             return linear_response
 
         self.wait_setup(frequency_seconds=frequency_seconds)
         return linear_response
 
-    def learn(self, X: pd.DataFrame, y: pd.Series):
-=======
     def learn(
         self,
         X: pd.DataFrame,
@@ -210,7 +204,6 @@
         scheduler_argument: Optional[float] = None,
         train_mode: TrainMode = TrainMode.always,
     ):
->>>>>>> e71e4340
         """
         Improves an existing model with informantion from a new data.
 
@@ -229,10 +222,6 @@
             - after: Dict[str, Union[float, str]]
             - change: bool
         """
-<<<<<<< HEAD
-        return self._linear_learn(self.name, X.to_dict(orient="records"),
-                                  y.tolist())
-=======
         return self._linear_learn(
             self.name,
             X.to_dict(orient="records"),
@@ -244,7 +233,6 @@
             scheduler_argument=scheduler_argument,
             train_mode=train_mode,
         )
->>>>>>> e71e4340
 
     def predict(self,
                 X: pd.DataFrame,
