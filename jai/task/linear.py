--- conflicted
+++ resolved
@@ -160,13 +160,6 @@
             overwrite=overwrite,
         )
 
-<<<<<<< HEAD
-=======
-        if self.safe_mode:
-            return check_response(LinearFitResponse, response).dict(by_alias=True)
-        return response
-
->>>>>>> 52c8516c
     def learn(self, X: pd.DataFrame, y: pd.Series):
         """
         Improves an existing model with informantion from a new data.
@@ -186,18 +179,7 @@
             - after: Dict[str, Union[float, str]]
             - change: bool
         """
-<<<<<<< HEAD
         return self._linear_learn(self.name, X.to_dict(orient="records"), y.tolist())
-=======
-        response = self._linear_learn(
-            self.name, X.to_dict(orient="records"), y.tolist()
-        )
-
-        if self.safe_mode:
-            return check_response(LinearLearnResponse, response).dict()
-
-        return response
->>>>>>> 52c8516c
 
     def predict(
         self, X: pd.DataFrame, predict_proba: bool = False, as_frame: bool = True
@@ -222,14 +204,6 @@
         result = self._linear_predict(
             self.name, X.to_dict(orient="records"), predict_proba=predict_proba
         )
-<<<<<<< HEAD
-=======
-        if self.safe_mode:
-            if predict_proba:
-                result = check_response(List[Dict[Any, Any]], result)
-            else:
-                result = check_response(LinearPredictResponse, result, list_of=True)
->>>>>>> 52c8516c
 
         if as_frame:
             return pd.DataFrame(result).set_index("id")
