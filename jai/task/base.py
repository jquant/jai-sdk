from ..core.base import BaseJai

__all__ = ["TaskBase"]


class TaskBase(BaseJai):
    """
    Base class for communication with the Mycelia API.

    Used as foundation for more complex applications for data validation such
    as matching tables, resolution of duplicated values, filling missing values
    and more.

    """

    def __init__(
        self,
        name: str,
        auth_key: str = None,
        environment: str = "default",
        env_var: str = "JAI_AUTH",
        verbose: int = 1,
        safe_mode: bool = False,
    ):
        self._init_values = {
            "environment": environment,
            "env_var": env_var,
            "verbose": verbose,
            "safe_mode": safe_mode,
        }
<<<<<<< HEAD
        super(TaskBase, self).__init__(environment, env_var, safe_mode=safe_mode)
=======
        super(TaskBase, self).__init__(
            auth_key, environment=environment, env_var=env_var
        )
        self.safe_mode = safe_mode
>>>>>>> 52c8516c

        if self.safe_mode:
            user = self._user()

            if verbose:
                print(
                    "Connection established.\n"
                    f"Welcome {user['firstName']} {user['lastName']}"
                )

        self.name = name

    @property
    def name(self):
        return self._name

    @name.setter
    def name(self, value):
        self._name = value

    @property
    def db_type(self):
        if self.is_valid():
            return self.describe()["dtype"]
        return None

    def is_valid(self):
        """
        Check if a given name is a valid database name (i.e., if it is
        in your environment).

        Return
        ------
        response: bool
            True if name is in your environment. False, otherwise.

        """
        return self._is_valid(self.name)

    def describe(self):
        """
        Get the database hyperparameters and parameters of a specific database.

        Args
        ----
        name : str
            String with the name of a database in your JAI environment.

        Return
        ------
        response : dict
            Dictionary with database description.
        """
        return self._describe(self.name)<|MERGE_RESOLUTION|>--- conflicted
+++ resolved
@@ -28,14 +28,10 @@
             "verbose": verbose,
             "safe_mode": safe_mode,
         }
-<<<<<<< HEAD
-        super(TaskBase, self).__init__(environment, env_var, safe_mode=safe_mode)
-=======
         super(TaskBase, self).__init__(
             auth_key, environment=environment, env_var=env_var
         )
         self.safe_mode = safe_mode
->>>>>>> 52c8516c
 
         if self.safe_mode:
             user = self._user()
