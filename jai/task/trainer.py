--- conflicted
+++ resolved
@@ -112,20 +112,12 @@
         self._insert_parameters = InsertParams(**value).dict()
 
     @property
-<<<<<<< HEAD
     def setup_parameters(self):
         if self._setup_parameters is None:
             raise ValueError(
                 "No parameter was set, please use `set_parameters` method first."
             ) 
         return self._setup_parameters
-=======
-    def setup_params(self):
-        if self._setup_params is None:
-            raise ValueError("Generic error message."
-                             )  # TODO: run set_params first message.
-        return self._setup_params
->>>>>>> 23971e26
 
     def set_parameters(
         self,
@@ -181,13 +173,9 @@
             split=split,
         )
 
-<<<<<<< HEAD
-        print_args(self.setup_parameters, self._input_kwargs, verbose=self._verbose)
-=======
-        print_args(self.setup_params,
+        print_args(self.setup_parameters,
                    self._input_kwargs,
                    verbose=self._verbose)
->>>>>>> 23971e26
 
     def _check_pretrained_bases(self, data, pretrained_bases):
         for base in pretrained_bases:
@@ -199,10 +187,6 @@
 
                 ids = self._ids(parent_name, mode="complete")
                 if self.safe_mode:
-<<<<<<< HEAD
-                    return check_response(List[Any], ids)
-
-=======
                     ids = check_response(List[Any], ids)
             elif parent_name in data.keys():
                 data_parent = data[parent_name]
@@ -210,7 +194,6 @@
                 flat_ids = np.unique(list(flatten_sample(df[column])))
                 ids = (data_parent["id"]
                        if "id" in data_parent.columns else data_parent.index)
->>>>>>> 23971e26
             else:
                 for df in data.values():
                     if column in df.columns:
@@ -267,12 +250,8 @@
                     f"Database '{self.name}' already exists in your environment.\
                         Set overwrite=True to overwrite it.")
         self._check_pretrained_bases(
-<<<<<<< HEAD
             data, self.setup_parameters.get("pretrained_bases", [])
         )
-=======
-            data, self.setup_params.get("pretrained_bases", []))
->>>>>>> 23971e26
 
         if isinstance(data, (pd.Series, pd.DataFrame)):
             # make sure our data has the correct type and is free of NAs
@@ -283,21 +262,12 @@
             insert_responses = self._insert_data(
                 data=data,
                 name=self.name,
-<<<<<<< HEAD
                 db_type=self.setup_parameters["db_type"],
                 batch_size=self.insert_parameters["batch_size"],
                 has_filter=check_filters(
                     data, self.setup_parameters.get("features", {})
                 ),
                 max_insert_workers=self.insert_parameters["max_insert_workers"],
-=======
-                db_type=self.setup_params["db_type"],
-                batch_size=self.insert_params["batch_size"],
-                has_filter=check_filters(data,
-                                         self.setup_params.get("features",
-                                                               {})),
-                max_insert_workers=self.insert_params["max_insert_workers"],
->>>>>>> 23971e26
                 predict=False,
             )
 
@@ -322,7 +292,6 @@
                     db_type=self.setup_parameters["db_type"],
                     batch_size=self.insert_parameters["batch_size"],
                     has_filter=check_filters(
-<<<<<<< HEAD
                         value, self.setup_parameters.get("features", {})
                     ),
                     max_insert_workers=self.insert_parameters["max_insert_workers"],
@@ -335,21 +304,6 @@
         setup_response = self._setup(
             self.name, self.setup_parameters, overwrite=overwrite
         )
-=======
-                        value, self.setup_params.get("features", {})),
-                    max_insert_workers=self.
-                    insert_params["max_insert_workers"],
-                    predict=False,
-                )
-        else:
-            raise ValueError(
-                "Generic Data Error Message")  # TODO: change message
-
-        # train model
-        setup_response = self._setup(self.name,
-                                     self.setup_params,
-                                     overwrite=overwrite)
->>>>>>> 23971e26
         if self.safe_mode:
             setup_response = check_response(SetupResponse,
                                             setup_response).dict()
@@ -367,7 +321,7 @@
         self.wait_setup(frequency_seconds=frequency_seconds)
         self.report(self._verbose)
 
-        if self.setup_params[
+        if self.setup_parameters[
                 "db_type"] == PossibleDtypes.recommendation_system:
             towers = list(data.keys())
             return {
