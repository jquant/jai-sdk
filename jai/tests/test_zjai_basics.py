from jai import Jai
from pandas._testing import assert_frame_equal
import pandas as pd
import pytest
import numpy as np

<<<<<<< HEAD

=======
>>>>>>> aae13646
URL = 'http://localhost:8001'
AUTH_KEY = "sdk_test"


def test_url():
    j = Jai(AUTH_KEY)
    assert j.url == "https://mycelia.azure-api.net"


def test_custom_url():
    j = Jai(url=URL + "/", auth_key=AUTH_KEY)
    assert j.url == URL


def test_names():
    j = Jai(url=URL, auth_key=AUTH_KEY)
    assert isinstance(j.names, list)


def test_info():
    j = Jai(url=URL, auth_key=AUTH_KEY)
    assert isinstance(j.info, pd.DataFrame)


def test_status():
    j = Jai(url=URL, auth_key=AUTH_KEY)
    assert isinstance(j.status, dict)


@pytest.mark.parametrize("length", [10, 15])
@pytest.mark.parametrize("prefix", ["", "pre_"])
@pytest.mark.parametrize("suffix", ["", "_fix"])
def test_generate_name(length, prefix, suffix):
    j = Jai(url=URL, auth_key=AUTH_KEY)
    name = j.generate_name(length, prefix, suffix)
    assert len(name) == length, "generated name wrong."

    if prefix != "":
        assert name.startswith(prefix), "prefix not in generated name."

    if suffix != "":
        assert name.endswith(suffix), "suffix not in generated name."


def test_generate_error():
    j = Jai(url=URL, auth_key=AUTH_KEY)
    with pytest.raises(ValueError):
        j.generate_name(8, "prefix", "suffix")


def test_check_dtype_and_clean():
    j = Jai(url=URL, auth_key=AUTH_KEY)

    # mock data
    r = 1100
    data = pd.DataFrame({
        "category": [str(i) for i in range(r)],
        "number": [i for i in range(r)]
    })

    # make a few lines on 'category' column NaN
    data.loc[1050:, "category"] = np.nan
    assert_frame_equal(j._check_dtype_and_clean(data, "Supervised"),
                       data.dropna(subset=["category"]))


<<<<<<< HEAD
@pytest.mark.parametrize("db_type, col, ans", [({"col1": "FastText"}, "col1", "FastText"), ({"col1": "FastText"}, "col2", "TextEdit")])
def test_resolve_db_type(db_type, col, ans):
    j = Jai(url=URL, auth_key=AUTH_KEY)
    assert j._resolve_db_type(db_type, col) == ans
=======
@pytest.mark.parametrize("name, batch_size, db_type",
                         [("test", 1024, "SelfSupervised")])
def test_check_ids_consistency(name, batch_size, db_type):
    j = Jai(url=URL, auth_key=AUTH_KEY)

    # mock data
    r = 1100
    data = pd.DataFrame({
        "category": [str(i) for i in range(r)],
        "number": [i for i in range(r)]
    })

    # insert it
    j._insert_data(data=data,
                   name=name,
                   batch_size=batch_size,
                   db_type=db_type)

    # intentionally break it
    with pytest.raises(Exception):
        j._check_ids_consistency(name=name, data=data.iloc[:r - 5])
>>>>>>> aae13646
<|MERGE_RESOLUTION|>--- conflicted
+++ resolved
@@ -4,10 +4,6 @@
 import pytest
 import numpy as np
 
-<<<<<<< HEAD
-
-=======
->>>>>>> aae13646
 URL = 'http://localhost:8001'
 AUTH_KEY = "sdk_test"
 
@@ -74,31 +70,7 @@
                        data.dropna(subset=["category"]))
 
 
-<<<<<<< HEAD
 @pytest.mark.parametrize("db_type, col, ans", [({"col1": "FastText"}, "col1", "FastText"), ({"col1": "FastText"}, "col2", "TextEdit")])
 def test_resolve_db_type(db_type, col, ans):
     j = Jai(url=URL, auth_key=AUTH_KEY)
-    assert j._resolve_db_type(db_type, col) == ans
-=======
-@pytest.mark.parametrize("name, batch_size, db_type",
-                         [("test", 1024, "SelfSupervised")])
-def test_check_ids_consistency(name, batch_size, db_type):
-    j = Jai(url=URL, auth_key=AUTH_KEY)
-
-    # mock data
-    r = 1100
-    data = pd.DataFrame({
-        "category": [str(i) for i in range(r)],
-        "number": [i for i in range(r)]
-    })
-
-    # insert it
-    j._insert_data(data=data,
-                   name=name,
-                   batch_size=batch_size,
-                   db_type=db_type)
-
-    # intentionally break it
-    with pytest.raises(Exception):
-        j._check_ids_consistency(name=name, data=data.iloc[:r - 5])
->>>>>>> aae13646
+    assert j._resolve_db_type(db_type, col) == ans