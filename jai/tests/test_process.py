import pytest
import numpy as np
import pandas as pd
from jai.processing import (find_threshold, process_similar, process_predict,
                            process_resolution)


# =============================================================================
# Tests for find threshold
# =============================================================================
@pytest.mark.parametrize(
    'similar, threshold',
    [([{
        "query_id": i,
        "results": [{
            'id': i + j,
            'distance': i // 50 + j
        } for j in range(20)]
    } for i in range(1000)], 6.),
     ([{
         "query_id": i,
         "results": [{
             'id': i + j,
             'distance': i // 50 + j
         } for j in range(20)]
     } for i in range(20)], 1.85),
     ([{
         "query_id": 0,
         "results": [{
             'id': j,
             'distance': j
         } for j in range(65)]
     }], 4.15)])
def test_find_threshold(similar, threshold):
    np.random.seed(42)
    assert find_threshold(similar) == threshold, "find threshold failed."


# =============================================================================
# Tests for process similar
# =============================================================================
def test_process_similar_threshold():
    similar = [{
        "query_id": 0,
        "results": [{
            'id': i,
            'distance': i
        } for i in range(20)]
    }]
    gab = [{'id': 0, 'distance': 0, 'query_id': 0}]
    assert process_similar(
        similar, 0, True) == gab, "process similar results failed. (threshold)"
    assert process_similar(
        similar, 1, True) == gab, "process similar results failed. (threshold)"


def test_process_similar_self():
    similar = [{
        "query_id": 0,
        "results": [{
            'id': i,
            'distance': i
        } for i in range(20)]
    }]
    assert process_similar(
        similar, 0,
        False) == [], "process similar results failed. (self param)"
    assert process_similar(similar, 1, False) == [{
        'id': 1,
        'distance': 1,
        'query_id': 0
    }], "process similar results failed. (self param)"


def test_process_similar_null():
    similar = [{
        "query_id": 0,
        "results": [{
            'id': i,
            'distance': i
        } for i in range(20)]
    }]
    assert process_similar(similar, 0, False, False) == [{
        'query_id': 0,
        'distance': None,
        'id': None
    }], "process similar results failed. (null param)"
    assert process_similar(similar, 1, False, False) == [{
        'query_id': 0,
        'id': 1,
        'distance': 1
    }], "process similar results failed. (null param)"


# =============================================================================
# Tests for process predict
# =============================================================================
@pytest.mark.parametrize('predict', [[{"id": 0, "predict": 'class1'}]])
def test_process_predict(predict):
    res = pd.DataFrame({'predict': 'class1'}, index=pd.Index([0], name="id"))
    assert (process_predict(predict) == res
            ).all(None), "process predict results failed."


@pytest.mark.parametrize('predict', [[{
    "id": 0,
    "predict": {
        'class0': 0.1,
        'class1': .5,
        'class2': .4
    }
}]])
def test_process_predict_proba(predict):
    res = pd.DataFrame(
        {
            'class0': 0.1,
            'class1': .5,
            'class2': .4,
            'predict': 'class1',
            'probability(%)': 50.0
        },
        index=pd.Index([0], name="id"))
    assert (process_predict(predict) == res
            ).all(None), "process predict results failed. (proba)"
<<<<<<< HEAD


@pytest.mark.parametrize('predict', [[{"id": 0, "predict": ['class1']}]])
def test_process_predict_error(predict):
    with pytest.raises(ValueError):
        process_predict(predict)
=======
>>>>>>> 7460ee51


# =============================================================================
# Tests for process resolution
# =============================================================================
def test_process_resolution():
    similar = [{
        "query_id":
        0,
        "results": [{
            'id': 0,
            'distance': 0
        }, {
            'id': 1,
            'distance': 0.1
        }]
    }, {
        "query_id":
        1,
        "results": [{
            'id': 1,
            'distance': 0
        }, {
            'id': 0,
            'distance': 0.1
        }, {
            'id': 2,
            'distance': 0.2
        }]
    }, {
        "query_id":
        2,
        "results": [{
            'id': 2,
            'distance': 0
        }, {
            'id': 1,
            'distance': 0.2
        }]
    }, {
        "query_id":
        3,
        "results": [{
            'id': 3,
            'distance': 0
        }, {
            'id': 4,
            'distance': 0.15
        }]
    }, {
        "query_id":
        4,
        "results": [{
            'id': 4,
            'distance': 0
        }, {
            'id': 3,
            'distance': 0.15
        }]
    }, {
        "query_id": 5,
        "results": [{
            'id': 5,
            'distance': 0
        }]
    }]
    expect = [{
        'id': 0,
        'resolution_id': 0
    }, {
        'id': 1,
        'resolution_id': 0
    }, {
        'id': 2,
        'resolution_id': 0
    }, {
        'id': 3,
        'resolution_id': 3
    }, {
        'id': 4,
        'resolution_id': 3
    }, {
        'id': 5,
        'resolution_id': 5
    }]
    assert process_resolution(
        similar, .2) == expect, "process resolution results failed."<|MERGE_RESOLUTION|>--- conflicted
+++ resolved
@@ -122,15 +122,6 @@
         index=pd.Index([0], name="id"))
     assert (process_predict(predict) == res
             ).all(None), "process predict results failed. (proba)"
-<<<<<<< HEAD
-
-
-@pytest.mark.parametrize('predict', [[{"id": 0, "predict": ['class1']}]])
-def test_process_predict_error(predict):
-    with pytest.raises(ValueError):
-        process_predict(predict)
-=======
->>>>>>> 7460ee51
 
 
 # =============================================================================
