from jai import Jai
from pandas.api.types import infer_dtype
from .test_utils import setup_dataframe
import pandas as pd
import numpy as np
import pytest

# URL = 'http://localhost:8001'
URL = 'http://23.96.99.211:8001'
AUTH_KEY = "sdk_test"

np.random.seed(42)


# =============================================================================
# Test Embedding
# =============================================================================
@pytest.mark.parametrize("name", ["test_embedding"])
def test_embedding(name, setup_dataframe):

    train, test = setup_dataframe
    train = train.rename(columns={"PassengerId": "id"}).set_index("id")['Name']
    test = test.rename(columns={"PassengerId": "id"}).set_index("id")['Name']

    j = Jai(url=URL, auth_key=AUTH_KEY)
    if j.is_valid(name):
        j.delete_database(name)

    j.embedding(name, train, overwrite=True)
    assert j.is_valid(name), f"valid name {name} after train embedding"

    j.embedding(name, test)
    assert j.is_valid(name), f"valid name {name} after test embedding"

    j.delete_database(name)
    assert not j.is_valid(name), "valid name after delete failed"


@pytest.mark.parametrize("name", ["test_match"])
def test_match(name):

    A = [
        'Mandarin', 'Raspberry', 'Plum', 'Coconut', 'Kiwi', 'Grapefruit',
        'Grape', 'Lemon', 'Mandarin', 'Grape', 'Raspberry', 'Cherry', 'Plum',
        'Apple', 'Raspberry', 'Apricot', 'Watermelon', 'Blueberry',
        'Pineapple', 'Peach', 'Lime', 'Coconut', 'Mango', 'Grape', 'Avocado',
        'Apricot', 'Avocado', 'Pineapple', 'Avocado', 'Apple', 'Avocado',
        'Lemon', 'Lime', 'Cherry', 'Mandarin', 'Lime', 'Avocado', 'Papaya',
        'Mandarin', 'Apple', 'Apple', 'Pear', 'Papaya', 'Papaya', 'Apple',
        'Nectarine', 'Avocado', 'Apricot', 'Strawberry', 'Orange'
    ]

    B = [
        'Blyeberry', 'Otsnge', 'Mcngo', 'Wqtetmelob', 'Jaxofruif', 'Lear',
        'Leoon', 'Bludbecry', 'Kamgo', 'Aoricog', 'Zppke', 'Oaoaya', 'Appkr',
        'Chsrrt', 'Lapwya', 'Pescj', 'Plym', 'Xnerry', 'Avocarp', 'Mqhgo',
        'Nrctafije', 'Waterjepkn', 'Mwnearin', 'Apricov', 'Necgarinx',
        'Grapwfeuiy', 'Bsnaha', 'Apppe', 'Xtrswgerry', 'Apold', 'Peqr',
        'Nekon', 'Ljneaople', 'Hwnana', 'Mekoj', 'Oime', 'Lokegrahate',
        'Aoricit', 'Pineapoie', 'Avkcaeo', 'Avpvado', 'Cuerrg', 'Peqr',
        'Lsmin', 'Lemoj', 'Pomqgranatw', 'Aopls', 'Mxngi', 'Llmegranate',
        'Gfapd'
    ]
    expected = [
        17, 49, 22, 41, 7, 17, 22, 15, 13, 37, 13, 11, 37, 41, 2, 41, 24, 22,
        0, 15, 45, 5, 41, 13, 13, 41, 7, 22, 7, 20, 15, 18, 24, 24, 11, 41, 7,
        7, 13, 22, 6
    ]

    data_left = pd.Series(A)
    data_right = pd.Series(B)

    j = Jai(url=URL, auth_key=AUTH_KEY)
    if j.is_valid(name):
        j.delete_database(name)
    ok = j.match(name, data_left, data_right, top_k=40, original_data=True)

<<<<<<< HEAD
    assert ok['id_left'].tolist() == expected, "match failed"


@pytest.mark.parametrize("name", ["test_resolution"])
def test_resolution(name):

    data = ['Mandarin', 'Raspberry', 'Plum', 'Coconut', 'Kiwi', 'Grapefruit',
             'Grape', 'Lemon', 'Mandarin', 'Grape', 'Raspberry', 'Cherry', 'Plum',
            'Apple', 'Raspberry', 'Apricot', 'Watermelon', 'Blueberry', 'Pineapple',
            'Peach', 'Lime', 'Coconut', 'Mango', 'Grape', 'Avocado', 'Apricot',
            'Avocado', 'Pineapple', 'Avocado', 'Apple', 'Avocado',
         'Lemon',
         'Lime',
         'Cherry',
         'Mandarin',
         'Lime',
         'Avocado',
         'Papaya',
         'Mandarin',
         'Apple',
         'Apple',
         'Pear',
         'Papaya',
         'Papaya',
         'Apple',
         'Nectarine',
         'Avocado',
         'Kiwi',
         'Plum',
         'Pomsgranate',
         'Kiwi',
         'Javkfruit',
         'Apple',
         'Peach',
         'Melon',
         'Kiwi',
         'Melon',
         'Orangd',
         'Cjerry',
         'Cocknut',
         'Watermslon',
         'Mango',
         'Mango',
         'Plum',
         'Pinrapple',
         'Chwrry',
         'Peach',
         'Banxna',
         'Orxnge',
         'Mandarim',
         'Pomegrabate',
         'Mandafin',
         'Xherry',
         'Strawberty',
         'Neftarine',
         'Mandqrin',
         'Stfawberry',
         'Apple',
         'Apeicot',
         'Avocwdo',
         'Lime',
         'Palaya',
         'Melon',
         'Lemon',
         'Apple',
         'Lime',
         'Blueberrt',
         'Easpberry',
         'Qvocado',
         'Strawbsrry',
         'Apple',
         'Pear',
         'Pear',
         'Watermelom',
         'Peach',
         'Prange',
         'Kiwi']
    expected = [ 0,  1,  2,  3,  4,  5,  6,  7, 11, 13, 15, 16, 17, 18, 19, 20, 22,
       24, 37, 45, 49, 51, 57, 67, 73]
    data = pd.Series(data)

    j = Jai(url=URL, auth_key=AUTH_KEY)
    if j.is_valid(name):
        j.delete_database(name)
    ok = j.resolution(name, data, top_k=20, original_data=True)
    assert ok['resolution_id'].unique().tolist() == expected, "resolution failed"
=======
    assert ok['id_left'].tolist() == expected, "match failed"
>>>>>>> 095e5d71
<|MERGE_RESOLUTION|>--- conflicted
+++ resolved
@@ -75,93 +75,39 @@
         j.delete_database(name)
     ok = j.match(name, data_left, data_right, top_k=40, original_data=True)
 
-<<<<<<< HEAD
     assert ok['id_left'].tolist() == expected, "match failed"
 
 
 @pytest.mark.parametrize("name", ["test_resolution"])
 def test_resolution(name):
 
-    data = ['Mandarin', 'Raspberry', 'Plum', 'Coconut', 'Kiwi', 'Grapefruit',
-             'Grape', 'Lemon', 'Mandarin', 'Grape', 'Raspberry', 'Cherry', 'Plum',
-            'Apple', 'Raspberry', 'Apricot', 'Watermelon', 'Blueberry', 'Pineapple',
-            'Peach', 'Lime', 'Coconut', 'Mango', 'Grape', 'Avocado', 'Apricot',
-            'Avocado', 'Pineapple', 'Avocado', 'Apple', 'Avocado',
-         'Lemon',
-         'Lime',
-         'Cherry',
-         'Mandarin',
-         'Lime',
-         'Avocado',
-         'Papaya',
-         'Mandarin',
-         'Apple',
-         'Apple',
-         'Pear',
-         'Papaya',
-         'Papaya',
-         'Apple',
-         'Nectarine',
-         'Avocado',
-         'Kiwi',
-         'Plum',
-         'Pomsgranate',
-         'Kiwi',
-         'Javkfruit',
-         'Apple',
-         'Peach',
-         'Melon',
-         'Kiwi',
-         'Melon',
-         'Orangd',
-         'Cjerry',
-         'Cocknut',
-         'Watermslon',
-         'Mango',
-         'Mango',
-         'Plum',
-         'Pinrapple',
-         'Chwrry',
-         'Peach',
-         'Banxna',
-         'Orxnge',
-         'Mandarim',
-         'Pomegrabate',
-         'Mandafin',
-         'Xherry',
-         'Strawberty',
-         'Neftarine',
-         'Mandqrin',
-         'Stfawberry',
-         'Apple',
-         'Apeicot',
-         'Avocwdo',
-         'Lime',
-         'Palaya',
-         'Melon',
-         'Lemon',
-         'Apple',
-         'Lime',
-         'Blueberrt',
-         'Easpberry',
-         'Qvocado',
-         'Strawbsrry',
-         'Apple',
-         'Pear',
-         'Pear',
-         'Watermelom',
-         'Peach',
-         'Prange',
-         'Kiwi']
-    expected = [ 0,  1,  2,  3,  4,  5,  6,  7, 11, 13, 15, 16, 17, 18, 19, 20, 22,
-       24, 37, 45, 49, 51, 57, 67, 73]
+    data = [
+        'Mandarin', 'Raspberry', 'Plum', 'Coconut', 'Kiwi', 'Grapefruit',
+        'Grape', 'Lemon', 'Mandarin', 'Grape', 'Raspberry', 'Cherry', 'Plum',
+        'Apple', 'Raspberry', 'Apricot', 'Watermelon', 'Blueberry',
+        'Pineapple', 'Peach', 'Lime', 'Coconut', 'Mango', 'Grape', 'Avocado',
+        'Apricot', 'Avocado', 'Pineapple', 'Avocado', 'Apple', 'Avocado',
+        'Lemon', 'Lime', 'Cherry', 'Mandarin', 'Lime', 'Avocado', 'Papaya',
+        'Mandarin', 'Apple', 'Apple', 'Pear', 'Papaya', 'Papaya', 'Apple',
+        'Nectarine', 'Avocado', 'Kiwi', 'Plum', 'Pomsgranate', 'Kiwi',
+        'Javkfruit', 'Apple', 'Peach', 'Melon', 'Kiwi', 'Melon', 'Orangd',
+        'Cjerry', 'Cocknut', 'Watermslon', 'Mango', 'Mango', 'Plum',
+        'Pinrapple', 'Chwrry', 'Peach', 'Banxna', 'Orxnge', 'Mandarim',
+        'Pomegrabate', 'Mandafin', 'Xherry', 'Strawberty', 'Neftarine',
+        'Mandqrin', 'Stfawberry', 'Apple', 'Apeicot', 'Avocwdo', 'Lime',
+        'Palaya', 'Melon', 'Lemon', 'Apple', 'Lime', 'Blueberrt', 'Easpberry',
+        'Qvocado', 'Strawbsrry', 'Apple', 'Pear', 'Pear', 'Watermelom',
+        'Peach', 'Prange', 'Kiwi'
+    ]
+    expected = [
+        0, 1, 2, 3, 4, 5, 6, 7, 11, 13, 15, 16, 17, 18, 19, 20, 22, 24, 37, 45,
+        49, 51, 57, 67, 73
+    ]
     data = pd.Series(data)
 
     j = Jai(url=URL, auth_key=AUTH_KEY)
     if j.is_valid(name):
         j.delete_database(name)
     ok = j.resolution(name, data, top_k=20, original_data=True)
-    assert ok['resolution_id'].unique().tolist() == expected, "resolution failed"
-=======
-    assert ok['id_left'].tolist() == expected, "match failed"
->>>>>>> 095e5d71
+    assert ok['resolution_id'].unique().tolist(
+    ) == expected, "resolution failed"