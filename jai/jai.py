"""
--- jai.py ---

created by @dionisio
"""
import secrets
import json
import pandas as pd
import numpy as np
import requests
import time

from .functions.utils_funcs import data2json
from .functions.classes import PossibleDtypes, Mode
from .functions.auxiliar import pbar_steps
from pandas.api.types import is_integer_dtype
from tqdm import trange, tqdm

__all__ = ["Jai"]


class Jai:
    """
    Base class for communication with the Mycelia API.

    Used as foundation for more complex applications for data validation such
    as matching tables, resolution of duplicated values, filling missing values
    and more.
    """

    def __init__(self, auth_key: str, url: str = None):
        """
        Inicialize the Jai class.

        An authorization key is needed to use the Mycelia API.


        Parameters
        ----------
        auth_key : str
            Authorization key for the use of the API.
        url : str, optional
            Param used for development purposes. The default is None.

        Returns
        -------
        None.

        """
        if url is None:
            self.base_api_url = "https://mycelia.azure-api.net"
            self.header = {"Auth": auth_key}
        else:
            if url.endswith("/"):
                url = url[:-1]
            self.base_api_url = url
            self.header = {"company-key": auth_key}

    @property
    def names(self):
        """
        Retrieves collections already created for the provided Auth Key.

        Args
        ----------
        None.

        Return
        ----------
        List with the collections created so far.

        Example
        ----------
        ```python
        >>> j.names
        ['jai_database', 'jai_unsupervised', 'jai_supervised']

        ```
        """
<<<<<<< HEAD
        response = requests.get(url=self.base_api_url + '/info?mode=names',
                                headers=self.header)
=======
        response = requests.get(
            url=self.base_api_url + "/info?mode=names", headers=self.header
        )
>>>>>>> b3757e25
        if response.status_code == 200:
            return response.json()
        else:
            return self.assert_status_code(response)

    @property
    def info(self):
        """
        Get name and type of each database in your environment.

        Args
        ----------
        None.

        Return
        ----------
        `df`: pandas.DataFrame
            Pandas dataframe with name and type of each database in your environment.

        Example
        ----------
        ```python
        >>> j.info
                                db_name       db_type
        0                  jai_database          Text
        1              jai_unsupervised  Unsupervised
        2                jai_supervised    Supervised
        ```
        """
<<<<<<< HEAD
        response = requests.get(url=self.base_api_url + '/info?mode=complete',
                                headers=self.header)
        if response.status_code == 200:
            df = pd.DataFrame(response.json()).rename({
                'db_name': 'name',
                'db_type': 'type'
            })
=======
        response = requests.get(
            url=self.base_api_url + "/info?mode=complete", headers=self.header
        )
        if response.status_code == 200:
            df = pd.DataFrame(response.json()).rename(
                {"db_name": "name", "db_type": "type"}
            )
>>>>>>> b3757e25
            return df
        else:
            return self.assert_status_code(response)

    @property
    def status(self):
        """
        Get the status of your JAI environment when training.

        Args
        ----------
        None.

        Return
        ----------
        `response`: dict
            A `JSON` file with the current status of the training tasks.

        Example
        ----------
        ```python
        >>> j.status
        {
            "Task": "Training",
            "Status": "Completed",
            "Description": "Training of database YOUR_DATABASE has ended."
        }
        ```
        """
<<<<<<< HEAD
        for attempt in range(3):
            response = requests.get(self.base_api_url + '/status',
                                    headers=self.header)
            if (response.status_code == 200):
                return response.json()
            elif attempt < 2:
                time.sleep(1)
            else:
                return self.assert_status_code(response)

    def generate_name(self,
                      length: int = 8,
                      prefix: str = '',
                      suffix: str = ''):
=======
        response = requests.get(self.base_api_url + "/status", headers=self.header)
        if response.status_code == 200:
            return response.json()
        else:
            return self.assert_status_code(response)

    def generate_name(self, length: int = 8, prefix: str = "", suffix: str = ""):
>>>>>>> b3757e25
        """
        Generate a random string. You can pass a prefix and/or suffix. In this case,
        the generated string will be a concatenation of `prefix + random + suffix`.

        Args
        ----------
        `length`: int
            [Optional] Length for the desired string. Default is 8.
        `prefix`: string
            [Optional] Prefix of your string. Default is empty.
        `suffix`: string
            [Optional] Suffix of your string. Default is empty.

        Return
        ----------
        `str`: a random string.

        Example
        ----------
        ```python
        >>> j.generate_name()
        13636a8b
        >>> j.generate_name(length=16, prefix="company")
        companyb8bbd445d
        ```
        """
        len_prefix = len(prefix)
        len_suffix = len(suffix)

        if length <= len_prefix + len_suffix:
            raise ValueError(
                f"length {length} is should be larger than {len_prefix+len_suffix} for prefix and suffix inputed."
            )

        length -= len_prefix + len_suffix
        code = secrets.token_hex(length)[:length].lower()
        name = str(prefix) + str(code) + str(suffix)
        names = self.names

        while name in names:
            code = secrets.token_hex(length)[:length].lower()
            name = str(prefix) + str(code) + str(suffix)

        return name

    def assert_status_code(self, response):
        # find a way to process this
        # what errors to raise, etc.
        # raise ValueError(response.content)
        print(response.json())
        return response

<<<<<<< HEAD
    def similar(self,
                name: str,
                data,
                top_k: int = 5,
                batch_size: int = 16384):
=======
    def similar(self, name: str, data, top_k: int = 5, batch_size: int = 16384):
>>>>>>> b3757e25
        """
        Query a database in search for the `top_k` most similar entries for each
        input data passed as argument.

        Args
        ----------
        `name`: str
            String with the name of a database in your JAI environment.
        `data`: list, pd.Series or pd.DataFrame
            Data to be queried for similar inputs in your database.
        `top_k`: int
            [Optional] Number of k similar items that we want to return. Default is 5.
        `batch_size`: int
            [Optional] Size of batches to send the data. Default is 16384.

        Return
        -------
        results : dict
            Dictionary with the index and distance of the K most similar items.

        Example
        ----------
        >>> name = 'chosen_name'
        >>> DATA_ITEM = # data in the format of the database
        >>> TOP_K = 3
        >>> j = Jai(AUTH_KEY)
        >>> df_index_distance = j.similar(name, DATA_ITEM, TOP_K)
        >>> print(pd.DataFrame(df_index_distance['similarity']))
           id  distance
        10007       0.0
        45568    6995.6
         8382    7293.2
        """
        dtype = self._get_dtype(name)

        if isinstance(data, list):
            data = np.array(data)

        is_id = is_integer_dtype(data)

        results = []
        for i in trange(0, len(data), batch_size, desc="Similar"):
            if is_id:
                if isinstance(data, pd.Series):
<<<<<<< HEAD
                    _batch = data.iloc[i:i + batch_size].tolist()
                elif isinstance(data, pd.Index):
                    _batch = data[i:i + batch_size].tolist()
                else:
                    _batch = data[i:i + batch_size].tolist()
                res = self._similar_id(name, _batch, top_k=top_k)
            else:
                if isinstance(data, (pd.Series, pd.DataFrame)):
                    _batch = data.iloc[i:i + batch_size]
                else:
                    _batch = data[i:i + batch_size]
                res = self._similar_json(name,
                                         data2json(_batch, dtype=dtype),
                                         top_k=top_k)
            results.extend(res['similarity'])
        return results

    def _similar_id(self,
                    name: str,
                    id_item: int,
                    top_k: int = 5,
                    method="PUT"):
=======
                    _batch = data.iloc[i : i + batch_size].tolist()
                elif isinstance(data, pd.Index):
                    _batch = data[i : i + batch_size].tolist()
                else:
                    _batch = data[i : i + batch_size].tolist()
                res = self._similar_id(name, _batch, top_k=top_k)
            else:
                if isinstance(data, (pd.Series, pd.DataFrame)):
                    _batch = data.iloc[i : i + batch_size]
                else:
                    _batch = data[i : i + batch_size]
                res = self._similar_json(
                    name, data2json(_batch, dtype=dtype), top_k=top_k
                )
            results.extend(res["similarity"])
        return results

    def _similar_id(self, name: str, id_item: int, top_k: int = 5, method="PUT"):
>>>>>>> b3757e25
        """
        Creates a list of dicts, with the index and distance of the k items most similars given an id.
        This is a protected method.

        Args
        ----------
        `name`: str
            String with the name of a database in your JAI environment.

        `idx_tem`: int
            Index of the item the user is looking for.

        `top_k`: int
            Number of k similar items we want to return.

        Return
        ----------
        `response`: dict
            Dictionary with the index and distance of the k most similar items.
        """
        if method == "GET":
            if isinstance(id_item, list):
                id_req = "&".join(["id=" + str(i) for i in set(id_item)])
                url = self.base_api_url + f"/similar/id/{name}?{id_req}&top_k={top_k}"
            elif isinstance(id_item, int):
                url = (
                    self.base_api_url + f"/similar/id/{name}?id={id_item}&top_k={top_k}"
                )
            else:
                raise TypeError(
                    f"id_item param must be int or list, {type(id_item)} found."
                )

            response = requests.get(url, headers=self.header)
        elif method == "PUT":
            if isinstance(id_item, list):
                pass
            elif isinstance(id_item, int):
                id_item = [id_item]
            else:
                raise TypeError(
                    f"id_item param must be int or list, {type(id_item)} found."
                )

<<<<<<< HEAD
            response = requests.put(self.base_api_url + \
                    f"/similar/id/{name}?top_k={top_k}", headers=self.header, data=json.dumps(id_item))
=======
            response = requests.put(
                self.base_api_url + f"/similar/id/{name}?top_k={top_k}",
                headers=self.header,
                data=json.dumps(id_item),
            )
>>>>>>> b3757e25
        else:
            raise ValueError("method must be GET or PUT.")

        if response.status_code == 200:
            return response.json()
        else:
            return self.assert_status_code(response)

    def _get_dtype(self, name):
        """
        Return the database type.

        Parameters
        ----------
        `name`: str
            String with the name of a database in your JAI environment.

        Raises
        ------
        ValueError
            If the name is not valid.

        Returns
        -------
        str
            The name of the type of the database.

        """
        dtypes = self.info
        if self.is_valid(name):
            return dtypes.loc[dtypes["db_name"] == name, "db_type"].values[0]
        else:
            raise ValueError(f"{name} is not a valid name.")

    def _similar_json(self, name: str, data_json, top_k: int = 5):
        """
        Creates a list of dicts, with the index and distance of the k items most similars given a JSON data entry.
        This is a protected method

        Args
        ----------
        `name`: str
            String with the name of a database in your JAI environment.

        `data_json`: dict (JSON)
            Data in JSON format. Each input in the dictionary will be used to search for the `top_k` most
            similar entries in the database.

        `top_k`: int
            Number of k similar items we want to return.

        Return
        ----------
        `response`: dict
            Dictionary with the index and distance of the k most similar items.
        """
        url = self.base_api_url + f"/similar/data/{name}?top_k={top_k}"

        response = requests.put(url, headers=self.header, data=data_json)
        if response.status_code == 200:
            return response.json()
        else:
            return self.assert_status_code(response)

    def _check_dtype_and_clean(self, data, db_type):
        """
        Check data type and remove NAs from the data.
        This is a protected method.

        Args
        ----------
        `data`: pandas.DataFrame or pandas.Series
            Data to be checked and cleaned.

        `db_type`: str
            Database type (Supervised, Unsupervised, Text...)

        Return
        ----------
        `data`: pandas.DataFrame or pandas.Series
            Data without NAs
        """
        if isinstance(data, (list, np.ndarray)):
            data = pd.Series(data)
        elif not isinstance(data, (pd.Series, pd.DataFrame)):
<<<<<<< HEAD
            raise TypeError(f"Inserted data is of type {type(data)},\
 but supported types are list, np.ndarray, pandas.Series or pandas.DataFrame")
        if db_type in [
                PossibleDtypes.text, PossibleDtypes.fasttext,
                PossibleDtypes.edit
=======
            raise TypeError(
                f"Inserted data is of type {type(data)},\
 but supported types are list, np.ndarray, pandas.Series or pandas.DataFrame"
            )
        if db_type in [
            PossibleDtypes.text,
            PossibleDtypes.fasttext,
            PossibleDtypes.edit,
>>>>>>> b3757e25
        ]:
            data = data.dropna()
        else:
            cols_to_drop = []
            for col in data.select_dtypes(include="category").columns:
                if data[col].nunique() > 1024:
                    cols_to_drop.append(col)
            data = data.dropna(subset=cols_to_drop)
        return data

<<<<<<< HEAD
    def predict(self,
                name: str,
                data,
                predict_proba: bool = False,
                batch_size: int = 16384):
=======
    def predict(
        self, name: str, data, predict_proba: bool = False, batch_size: int = 16384
    ):
>>>>>>> b3757e25
        """
        Predict the output of new data for a given database.

        Args
        ----------
        `name`: str
            String with the name of a database in your JAI environment.
        `data`: list, pd.Series or pd.DataFrame
            Data to be queried for similar inputs in your database.
        `predict_proba`: bool
            [Optional] Whether or not to return the probabilities of each prediction. Default is False.
        `batch_size`: int
            [Optional] Size of batches to send the data. Default is 16384.

        Return
        -------
        results : list of dicts
            List of predctions for the data passed as parameter.

        Example
        ----------
        >>> name = 'chosen_name'
        >>> DATA_ITEM = # data in the format of the database
        >>> j = Jai(AUTH_KEY)
        >>> preds = j.predict(name, DATA_ITEM)
        >>> print(preds)
        [{"id":0, "predict": "class1"}, {"id":1, "predict": "class0"}]
        >>> preds = j.predict(name, DATA_ITEM, predict_proba=True)
        >>> print(preds)
        [{"id": 0 , "predict"; {"class0": 0.1, "class1": 0.6, "class2": 0.3}}]
        """
        dtype = self._get_dtype(name)
        if dtype != "Supervised":
            raise ValueError("predict is only available to dtype Supervised.")

        results = []
        for i in trange(0, len(data), batch_size, desc="Predict"):
            if isinstance(data, (pd.Series, pd.DataFrame)):
<<<<<<< HEAD
                _batch = data.iloc[i:i + batch_size]
            else:
                _batch = data[i:i + batch_size]
            res = self._predict(name,
                                data2json(_batch, dtype=dtype),
                                predict_proba=predict_proba)
=======
                _batch = data.iloc[i : i + batch_size]
            else:
                _batch = data[i : i + batch_size]
            res = self._predict(
                name, data2json(_batch, dtype=dtype), predict_proba=predict_proba
            )
>>>>>>> b3757e25
            results.extend(res)
        return results

    def _predict(self, name: str, data_json, predict_proba: bool = False):
        """
        Predict the output of new data for a given database by calling its
        respecive API method. This is a protected method.

        Args
        ----------
        `name`: str
            String with the name of a database in your JAI environment.
        `data_json`: JSON file (dict)
            Data to be queried for similar inputs in your database.
        `predict_proba`: bool
            [Optional] Whether or not to return the probabilities of each prediction. Default is False.

        Return
        -------
        results : JSON (dict)
            Dictionary of predctions for the data passed as parameter.
        """
        url = self.base_api_url + f"/predict/{name}?predict_proba={predict_proba}"

        response = requests.put(url, headers=self.header, data=data_json)
        if response.status_code == 200:
            return response.json()
        else:
            return self.assert_status_code(response)

<<<<<<< HEAD
    def ids(self, name: str, mode: Mode = 'simple'):
=======
    def ids(self, name: str, mode: Mode = "simple"):
>>>>>>> b3757e25
        """
        Get id information of a given database.

        Args
        ----------
        `name`: str
            String with the name of a database in your JAI environment.
        `mode`: str
            Level of detail to return. Possible values are 'simple', 'summarized' or 'complete'.

        Return
        -------
        response: list
            List with the actual ids (mode: 'complete') or a summary of ids
            ('simple'/'summarized') of the given database.

        Example
        ----------
        >>> name = 'chosen_name'
        >>> j = Jai(AUTH_KEY)
        >>> ids = j.ids(name)
        >>> print(ids)
        ['891 items from 0 to 890']
        """
<<<<<<< HEAD
        response = requests.get(self.base_api_url + f'/id/{name}?mode={mode}',
                                headers=self.header)
=======
        response = requests.get(
            self.base_api_url + f"/id/{name}?mode={mode}", headers=self.header
        )
>>>>>>> b3757e25
        if response.status_code == 200:
            return response.json()
        else:
            return self.assert_status_code(response)

    def is_valid(self, name: str):
        """
        Check if a given name is a valid database name (i.e., if it is in your environment).

        Args
        ----------
        `name`: str
            String with the name of a database in your JAI environment.

        Return
        -------
        response: boolean
            True if name is in your environment. False, otherwise.

        Example
        ----------
        >>> name = 'chosen_name'
        >>> j = Jai(AUTH_KEY)
        >>> check_valid = j.is_valid(name)
        >>> print(check_valid)
        True
        """
<<<<<<< HEAD
        response = requests.get(self.base_api_url + f'/validation/{name}',
                                headers=self.header)
=======
        response = requests.get(
            self.base_api_url + f"/validation/{name}", headers=self.header
        )
>>>>>>> b3757e25
        if response.status_code == 200:
            return response.json()["value"]
        else:
            return self.assert_status_code(response)

<<<<<<< HEAD
    def _temp_ids(self, name: str, mode: Mode = 'simple'):
=======
    def _temp_ids(self, name: str, mode: Mode = "simple"):
>>>>>>> b3757e25
        """
        Get id information of a RAW database (i.e., before training). This is a protected method

        Args
        ----------
        `name`: str
            String with the name of a database in your JAI environment.
        `mode`: str
            Level of detail to return. Possible values are 'simple', 'summarized' or 'complete'.

        Return
        -------
        response: list
            List with the actual ids (mode: 'complete') or a summary of ids
            ('simple'/'summarized') of the given database.
        """
<<<<<<< HEAD
        response = requests.get(self.base_api_url +
                                f'/setup/ids/{name}?mode={mode}',
                                headers=self.header)
=======
        response = requests.get(
            self.base_api_url + f"/setup/ids/{name}?mode={mode}", headers=self.header
        )
>>>>>>> b3757e25
        if response.status_code == 200:
            return response.json()
        else:
            return self.assert_status_code(response)

    def _insert_data(self, data, name, db_type, batch_size):
        """
        Insert raw data for training. This is a protected method.

        Args
        ----------
        `name`: str
            String with the name of a database in your JAI environment.
        `db_type`: str
            Database type (Supervised, Unsupervised, Text...)
        `batch_size`: int
            Size of batch to send the data.

        Return
        -------
        insert_responses: dict
            Dictionary of responses for each batch. Each response contains
            information of whether or not that particular batch was successfully inserted.
        """
        insert_responses = {}
<<<<<<< HEAD
        for i, b in enumerate(
                trange(0, len(data), batch_size, desc="Insert Data")):
            _batch = data.iloc[b:b + batch_size]
            insert_responses[i] = self._insert_json(
                name, data2json(_batch, dtype=db_type))
=======
        for i, b in enumerate(trange(0, len(data), batch_size, desc="Insert Data")):
            _batch = data.iloc[b : b + batch_size]
            insert_responses[i] = self._insert_json(
                name, data2json(_batch, dtype=db_type)
            )
>>>>>>> b3757e25
        return insert_responses

    def _check_ids_consistency(self, name, data):
        """
        Check if inserted data is consistent with what we expect.
        This is mainly to assert that all data was properly inserted.

        Args
        ----------
        `name`: str
            Database name.
        `data`: pandas.DataFrame or pandas.Series
            Inserted data.

        Return
        -------
        None. If an inconsistency is found, an error is raised.
        """
        inserted_ids = self._temp_ids(name)
        if len(data) != int(inserted_ids[0].split()[0]):
            print(f"Found invalid ids: {inserted_ids[0]}")
            print(self.delete_raw_data(name))
<<<<<<< HEAD
            raise Exception(
                "Something went wrong on data insertion. Please try again.")

    def setup(self,
              name: str,
              data,
              db_type: str,
              batch_size: int = 16384,
              frequency_seconds: int = 0,
              **kwargs):
=======
            raise Exception("Something went wrong on data insertion. Please try again.")

    def setup(self, name: str, data, db_type: str, batch_size: int = 16384, **kwargs):
>>>>>>> b3757e25
        """
        Insert data and train model. This is JAI's crème de la crème.

        Args
        ----------
        `name`: str
            Database name.
        `data`: pandas.DataFrame or pandas.Series
            Data to be inserted and used for training.
        `db_type`: str
            Database type (Supervised, Unsupervised, Text...)
        `batch_size`: int
            Size of batch to insert the data. Default is 16384 (2**14).

        kwargs
        ----------
            Parameters that should be passed as a dictionary in compliance with the
            API methods. In other words, every kwarg argument should be passed as if
            it were in the body of a POST method.

        `overwrite`: bool
            If setup should continue even if there's a database set up with the
            given name. Default is False.

        `hyperparams`: dict
            Model Hyperparams:
            - "Image":
                model_name: (torchvision) model for image preprocessing
                {resnet18, alexnet, squeezenet, vgg16, densenet, inception,
                 googlenet, shufflenet, mobilenet, resnext50_32x4d,
                 wide_resnet50_2, mnasnet}, default is "vgg16".
                mode: last layer of the model, varies for each model
                {classifier, dense, conv, avgpool or int}, default is -3.
                resize_H: (int) height of image resizing, must be greater or
                equal to 224, default is 224.
                resize_W: (int) width of image resizing, must be greater or
                equal to 224, default is 224.
            - "FastText":
                minn: (int) min length of char ngram, default is 0.
                maxn: (int) max length of char ngram, default is 0.
                dim: (int) final latent layer dimension, default is 128.
                epoch: (int) number of epochs, default is 10.
                model: (str) unsupervised fasttext model {cbow, skipgram},
                default is skipgram.
                lr: (float) learning rate, default is 0.05.
                ws: (int) size of the context window, default is 5.
                minCount: (int) minimal number of word occurences, default is 0.
                neg: (int) number of negatives sampled, default is 5.
                wordNgrams: (int) max length of word ngram, default is 1.
                loss: (str) loss function {ns, hs, softmax, ova}, default is ns.
                bucket: (int) number of buckets, default is 2000000.
                lrUpdateRate: (int) change the rate of updates for the
                learning rate, default is 1000.
                "t": (float) sampling threshold, default is 0.0001.
            - "Text":
                nlp_model: (transformers) model name for text preprocessing.
                max_length: (int) Controls the maximum length to use by one
                of the truncation/padding parameters, default is 100.
            - "TextEdit":
                nt: (int) # of training samples, default is 1000.
                nr: (int) # of generated training samples, default is 1000.
                nb: (int) # of  base items, default is 1385451.
                k: (int) # sampling threshold, default is 100.
                epochs: (int) # of epochs, default is 20.
                shuffle_seed: (int) seed for shuffle, default is 808.
                batch_size: (int) batch size for sgd, default is 128.
                test_batch_size: (int) batch size for test, default is 1024.
                channel: (int) # of channels, default is 8.
                mtc: (bool) does we use multi channel as for input, default is False.
                embed_dim: (int) output dimension, default is 128.
                random_train: (bool) generate random training samples and replace, default is False.
                random_append_train: (bool) generate random training samples and append, default is False.
                bert: (bool) using bert or not, default is False.
                maxl: (int) max length of strings, default is 0.
            - "Supervised" or "Unsupervised":
                batch_size: (int) batch size for training, default is 512.
                dropout_rate: (float) dropout rate, default is 0.25.
                learning_rate: (float) initial learning rate, default is 0.001.
                encoder_layer: structure for the encoder layer {2L, tabnet}, default is tabnet.
                decoder_layer: structure for the decoder layer {2L, 2L_BN, 1L}, default is 2L_BN.
                hidden_latent_dim: (int) hidden layer size, default is 64.
                encoder_steps: (int) Number of sucessive steps in the newtork (usually between 3 and 10), only when encoder is tabnet, default is 3.

        `num_process`: dict
            Parameters defining how numeric values will be processed
            Only for db_type Supervised and Unsupervised.

            embedding_dim: (int) initial embedding dimension, default is 8.
            scaler: (sklearn) scaler for numeric values
            {maxabs, minmax, normalizer, quantile, robust, standard}, default is standard
            fill_value: (number) fill value for missing values, default is 0.

        `cat_process`: dict
            Parameters defining how categorical values will be processed
            Only for db_type Supervised and Unsupervised.

            embedding_dim: (int) initial embedding dimension, default is 32.
            fill_value: (str) fill value for missing values, default is "_other".
            min_freq: (str) Number of times a category has to occur to be valid,
            otherwise we substitute by fill_value, default is 3.

        `high_process`: dict
            Parameters defining how high dimensional vector values will be processed
            Only for db_type Supervised and Unsupervised.

            embedding_dim: (int) initial embedding dimension, default is 32.
            nlp_model: (transformers) model for high dim features preprocessing.
            max_length: (int) Controls the maximum length to use by one
            of the truncation/padding parameters, default is 100.

        `mycelia_bases`: dict
            Related already processed data that will be used in the setup of this new one.
            Only for db_type Supervised and Unsupervised.
            If a column has id values that represent a database already preprocessed, then:

            db_parent: (str) name of the preprocessed database, required.
            id_name: (str) name of the column with the id values in the current table, required.
            embedding_dim: (int) initial embedding dimension, default is 128.

        `label`: dict
            Label of each ID
            Only for db_type Supervised.

            task: Supervised task type {classification, metric_classification, regression}, required.
            label_name: Column name with target values, required.

        `split`: dict
            How data will be split in the training process
            Only for db_type Supervised.

            type: how to split the data in train and test {random, stratified}, default is random
            split_column: (str) Name of column as reference for the split, default is "".
            Obligatory whem type is stratified.
            test_size: (float) Size of test for the split, default is 0.2.

        Return
        ----------
        `insert_response`: dict
            Dictionary of responses for each data insertion.
        `setup_response`: dict
            Setup response telling if the model started training.

        Example
        ----------
        ```python
        >>> name = 'chosen_name'
        >>> data = # data in pandas.DataFrame format
        >>> j = Jai(AUTH_KEY)
        >>> _, setup_response = j.setup(name=name, data=data, db_type="Supervised", label={"task": "metric_classification", "label_name": "my_label"})
        >>> print(setup_response)
        {
            "Task": "Training",
            "Status": "Started",
            "Description": "Training of database chosen_name has started."
        }
        ```
        """

        # delete data reamains
        self.delete_raw_data(name)

        # make sure our data has the correct type and is free of NAs
        data = self._check_dtype_and_clean(data=data, db_type=db_type)

        # insert data
<<<<<<< HEAD
        insert_responses = self._insert_data(data=data,
                                             name=name,
                                             batch_size=batch_size,
                                             db_type=db_type)
=======
        insert_responses = self._insert_data(
            data=data, name=name, batch_size=batch_size, db_type=db_type
        )
>>>>>>> b3757e25

        # check if we inserted everything we were supposed to
        self._check_ids_consistency(name=name, data=data)

        # train model
        setup_response = self._setup_database(name, db_type, **kwargs)

        if frequency_seconds < 1:
            self.wait_setup(name=name, frequency_seconds=frequency_seconds)

        return insert_responses, setup_response

<<<<<<< HEAD
    def add_data(self,
                 name: str,
                 data,
                 batch_size: int = 16384,
                 frequency_seconds: int = 0):
=======
    def add_data(self, name: str, data, batch_size: int = 16384):
>>>>>>> b3757e25
        """
        Insert raw data and extract their latent representation.

        This method should be used when we already setup up a database using `setup()`
        and want to create the vector representations of new data
        using the model we already trained for the given database.

        Args
        ----------
        `name`: str
            String with the name of a database in your JAI environment.
        `data`: pandas.DataFrame or pandas.Series
            Data to be inserted and used for training.
        `batch_size`: int
            Size of batch to send the data. Default is 16384.

        Return
        -------
        insert_responses: dict
            Dictionary of responses for each batch. Each response contains
            information of whether or not that particular batch was successfully inserted.
        """
        # delete data reamains
        self.delete_raw_data(name)

        # get the db_type
        db_type = self._get_dtype(name)

        # make sure our data has the correct type and is free of NAs
        data = self._check_dtype_and_clean(data=data, db_type=db_type)

        # insert data
<<<<<<< HEAD
        insert_responses = self._insert_data(data=data,
                                             name=name,
                                             batch_size=batch_size,
                                             db_type=db_type)
=======
        insert_responses = self._insert_data(
            data=data, name=name, batch_size=batch_size, db_type=db_type
        )
>>>>>>> b3757e25

        # check if we inserted everything we were supposed to
        self._check_ids_consistency(name=name, data=data)

        # add data per se
        add_data_response = self._append(name=name)

        if frequency_seconds < 1:
            self.wait_setup(name=name, frequency_seconds=frequency_seconds)

        return insert_responses, add_data_response

    def _append(self, name: str):
        """
        Add data to a database that has been previously trained.
        This is a protected method.

        Args
        ----------
        `name`: str
            String with the name of a database in your JAI environment.

        Return
        -------
        `response`: dict
            Dictionary with the API response.
        """
<<<<<<< HEAD
        response = requests.patch(self.base_api_url + f'/data/{name}',
                                  headers=self.header)
=======
        response = requests.patch(
            self.base_api_url + f"/data/{name}", headers=self.header
        )
>>>>>>> b3757e25
        if response.status_code == 202:
            return response.json()
        else:
            return self.assert_status_code(response)

    def _insert_json(self, name: str, df_json):
        """
        Insert data in JSON format. This is a protected method.

        Args
        ----------
        `name`: str
            String with the name of a database in your JAI environment.
        `df_json`: dict
            Data in JSON format.

        Return
        -------
        response: dict
            Dictionary with the API response.
        """
<<<<<<< HEAD
        response = requests.post(self.base_api_url + f'/data/{name}',
                                 headers=self.header,
                                 data=df_json)
=======
        response = requests.post(
            self.base_api_url + f"/data/{name}", headers=self.header, data=df_json
        )
>>>>>>> b3757e25
        if response.status_code == 200:
            return response.json()
        else:
            return self.assert_status_code(response)

    def _check_kwargs(self, db_type, **kwargs):
        """
        Sanity checks in the keyword arguments.
        This is a protected method.

        Args
        ----------
        `db_type`: str
            Database type (Supervised, Unsupervised, Text...)

        Return
        -------
        body: dict
            Body to be sent in the POST request to the API.
        """
        possible = ["hyperparams", "callback_url"]
        must = []
        if db_type == "Unsupervised":
<<<<<<< HEAD
            possible.extend([
                'num_process', 'cat_process', 'high_process', 'mycelia_bases'
            ])
        elif db_type == "Supervised":
            possible.extend([
                'num_process', 'cat_process', 'high_process', 'mycelia_bases',
                'label', 'split'
            ])
            must.extend(['label', 'split'])
=======
            possible.extend(
                ["num_process", "cat_process", "high_process", "mycelia_bases"]
            )
        elif db_type == "Supervised":
            possible.extend(
                [
                    "num_process",
                    "cat_process",
                    "high_process",
                    "mycelia_bases",
                    "label",
                    "split",
                ]
            )
            must.extend(["label", "split"])
>>>>>>> b3757e25

        missing = [key for key in must if kwargs.get(key, None) is None]
        if len(missing) > 0:
            raise ValueError(f"missing arguments {missing}")

        body = {}
        flag = True
        for key in possible:
            val = kwargs.get(key, None)
            if val is not None:
                if flag:
                    print("Recognized setup args:")
                    flag = False
                print(f"{key}: {val}")
                body[key] = val

        body["db_type"] = db_type
        return body

    def _setup_database(self, name: str, db_type, overwrite=False, **kwargs):
        """
        Call the API method for database setup.
        This is a protected method.

        Args
        ----------
        `name`: str
            String with the name of a database in your JAI environment.
        `db_type`: str
            Database type (Supervised, Unsupervised, Text...)
        `overwrite`: boolean
            [Optional] Whether of not to overwrite the given database. Default is False.
        `kwargs`:
            Any parameters the user wants to (or needs to) set for the given datase. Please
            refer to the API methods to see the possible arguments.

        Return
        -------
        response: dict
            Dictionary with the API response.
        """
        body = self._check_kwargs(db_type=db_type, **kwargs)
<<<<<<< HEAD
        response = requests.post(self.base_api_url +
                                 f'/setup/{name}?overwrite={overwrite}',
                                 headers=self.header,
                                 data=json.dumps(body))
=======
        response = requests.post(
            self.base_api_url + f"/setup/{name}?overwrite={overwrite}",
            headers=self.header,
            data=json.dumps(body),
        )
>>>>>>> b3757e25

        if response.status_code == 201:
            return response.json()
        else:
            return self.assert_status_code(response)

    def fields(self, name: str):
        """
        Get the table fields for a Supervised/Unsupervised database.

        Args
        ----------
        `name`: str
            String with the name of a database in your JAI environment.

        Return
        -------
        response: dict
            Dictionary with table fields.

        Example
        ----------
        ```python
        >>> name = 'chosen_name'
        >>> j = Jai(AUTH_KEY)
        >>> fields = j.fields(name=name)
        >>> print(fields)
        {'id': 0, 'feature1': 0.01, 'feature2': 'string', 'feature3': 0}
        ```
        """
        dtype = self._get_dtype(name)
        if dtype != "Unsupervised" and dtype != "Supervised":
            raise ValueError(
                "'fields' method is only available to dtype Unsupervised and Supervised."
            )

        response = requests.get(
            self.base_api_url + f"/table/fields/{name}", headers=self.header
        )
        if response.status_code == 200:
            return response.json()
        else:
            return self.assert_status_code(response)

    def _wait_status(self, name):
        """
        Auxiliar functions for wait_setup method.

        Parameters
        ----------
        `name`: str
            String with the name of a database in your JAI environment.

        Returns
        -------
        Status dict.

        """
        status = self.status
        max_trials = 5
        patience = 60  # time in seconds that we'll wait
        trials = 0
        while trials < max_trials:
            if name in status.keys():
                status = status[name]
                return status
            else:
                time.sleep(patience // max_trials)
                trials += 1
        raise ValueError(f"Could not find a status for database '{name}'.")

    def wait_setup(self, name: str, frequency_seconds: int = 5):
        """
        Wait for the setup (model training) to finish

        Placeholder method for scripts.

        Args
        ----------
        `name`: str
            String with the name of a database in your JAI environment.
        `frequency_seconds`: int
            [Optional] Number of seconds apart from each status check. Default is 5.

        Return
        -------
        None.
        """
        status = self._wait_status(name)
<<<<<<< HEAD
        max_steps = None
        while max_steps is None:
            starts_at, max_steps = pbar_steps(status=status)
            time.sleep(1)
        step = starts_at
        aux = 0
        with tqdm(total=max_steps, desc="JAI is working") as pbar:
            while status['Status'] != 'Task ended successfully.':
                if status['Status'] == 'Something went wrong.':
                    raise BaseException(status['Description'])
                if (step == starts_at) and (aux == 0):
                    pbar.update(starts_at)
                else:
                    diff = step - starts_at
                    pbar.update(diff)
                    starts_at = step
                step, _ = pbar_steps(status=status, step=step)
                time.sleep(frequency_seconds)
                status = self._wait_status(name)
                aux += 1
            if (starts_at != max_steps) and aux != 0:
                diff = max_steps - starts_at
                pbar.update(diff)
            elif (starts_at != max_steps) and aux == 0:
                pbar.update(max_steps)
=======
        while status["Status"] != "Task ended successfully.":
            if status["Status"] == "Something went wrong.":
                raise BaseException(status["Description"])
            # spinning thing loop
            for x in range(int(frequency_seconds) * 5):
                for frame in r"-\|/-\|/":
                    print("\b", frame, sep="", end="", flush=True)
                    time.sleep(0.2)

            status = self._wait_status(name)
        print(status["Description"])
>>>>>>> b3757e25
        return status

    def delete_raw_data(self, name: str):
        """
        Delete raw data. It is good practice to do this after training a model.

        Args
        ----------
        `name`: str
            String with the name of a database in your JAI environment.

        Return
        -------
        `response`: dict
            Dictionary with the API response.

        Example
        ----------
        ```python
        >>> name = 'chosen_name'
        >>> j = Jai(AUTH_KEY)
        >>> j.delete_raw_data(name=name)
        'All raw data from database 'chosen_name' was deleted!'
        ```
        """
<<<<<<< HEAD
        response = requests.delete(self.base_api_url + f'/data/{name}',
                                   headers=self.header)
=======
        response = requests.delete(
            self.base_api_url + f"/data/{name}", headers=self.header
        )
>>>>>>> b3757e25
        if response.status_code == 200:
            return response.json()
        else:
            return self.assert_status_code(response)

    def delete_database(self, name: str):
        """
        Delete a database and everything that goes with it (I thank you all).

        Args
        ----------
        `name`: str
            String with the name of a database in your JAI environment.

        Return
        -------
        `response`: dict
            Dictionary with the API response.

        Example
        ----------
        ```python
        >>> name = 'chosen_name'
        >>> j = Jai(AUTH_KEY)
        >>> j.delete_database(name=name)
        'Bombs away! We nuked database chosen_name!'
        ```
        """
<<<<<<< HEAD
        response = requests.delete(self.base_api_url + f'/database/{name}',
                                   headers=self.header)
=======
        response = requests.delete(
            self.base_api_url + f"/database/{name}", headers=self.header
        )
>>>>>>> b3757e25
        if response.status_code == 200:
            return response.json()
        else:
            return self.assert_status_code(response)

    def match(self, name: str, data_left, data_right, top_k: int = 20, overwrite=False):
        """
        Experimental
        Match two datasets with their possible equal values.

        Queries the data right to get the similar results in data left.

        Parameters
        ----------
        name: str
            String with the name of a database in your JAI environment.
        data_left, data_right : text
            data to be matched.

        Returns
        -------
        dict
            each key is the id from data_right and the value is a list of ids from data_left
            that match.

        Example
        -------
        >>> import pandas as pd
        >>> from jai.applications import match
        >>> from jai.auxiliar_funcs.utils_funcs import process_similar
        >>>
        >>> j = Jai(AUTH_KEY)
        >>> results = j.match(name, data1, data2)
        >>> processed = process_similar(results, return_self=True)
        >>> pd.DataFrame(processed).sort_values('query_id')
        >>> # query_id is from data_right and id is from data_left
                 query_id           id     distance
           0            1            2         0.11
           1            2            1         0.11
           2            3          NaN          NaN
           3            4          NaN          NaN
           4            5            5         0.15
        """
        if name not in self.names or overwrite:
            nt = np.clip(np.round(len(data_left) / 10, -3), 1000, 10000)
            self.setup(
                name,
                data_left,
                db_type="TextEdit",
                overwrite=overwrite,
                hyperparams={"nt": nt},
            )
            self.wait_setup(name, 20)
        return self.similar(name, data_right, top_k=top_k)

    def resolution(self, name: str, data, top_k: int = 20, overwrite=False):
        """
        Experimental
        Find possible duplicated values within the data.

        Parameters
        ----------
        name: str
            String with the name of a database in your JAI environment.
        data : text
            data to find duplicates.

        Returns
        -------
        dict
            each key is the id and the value is a list of ids that are duplicates.

        Example
        -------
        >>> import pandas as pd
        >>> from jai.applications import resolution
        >>> from jai.auxiliar_funcs.utils_funcs import process_similar
        >>>
        >>> j = Jai(AUTH_KEY)
        >>> results = resolution(name, data)
        >>> processed = process_similar(results, return_self=True)
        >>> pd.DataFrame(processed).sort_values('query_id')
                 query_id           id     distance
           0            1            2         0.11
           1            2            1         0.11
           2            3          NaN          NaN
           3            4            5         0.15
        """
        if name not in self.names or overwrite:
            nt = np.clip(np.round(len(data) / 10, -3), 1000, 10000)
            self.setup(
                name,
                data,
                db_type="TextEdit",
                overwrite=overwrite,
                hyperparams={"nt": nt},
            )
            self.wait_setup(name, 20)
        return self.similar(name, data.index, top_k=top_k)

    def fill(self, name: str, data, column: str, **kwargs):
        """
        Experimental
        Fills the column in data with the most likely value given the other columns.

        Parameters
        ----------
        name: str
            String with the name of a database in your JAI environment.
        data : pd.DataFrame
            data to fill NaN.
        column : str
            name of the column to be filled.
        **kwargs : TYPE
            Extra args for supervised model.

        Returns
        -------
        list of dicts
            List of dicts with possible filling values for each id with column NaN.

        Example
        -------
        >>> import pandas as pd
        >>> from jai.applications import fill
        >>> from jai.auxiliar_funcs.utils_funcs import process_predict
        >>>
        >>> j = Jai(AUTH_KEY)
        >>> results = j.fill(name, data, COL_TO_FILL)
        >>> processed = process_similar(results)
        >>> pd.DataFrame(processed).sort_values('id')
                  id   sanity_prediction    confidence_level (%)
           0       1             value_1                    70.9
           1       4             value_1                    67.3
           2       7             value_1                    80.2
        """
        cat_threshold = kwargs.get("cat_threshold", 512)
        data = data.copy()
        vals = data[column].value_counts() < 2
        if vals.sum() > 0:
            eliminate = vals[vals].index.tolist()
            print(
                f"values {eliminate} from column {column} were removed for having less than 2 examples."
            )
            data.loc[data[column].isin(eliminate), column] = None

        mask = data[column].isna()
        train = data.loc[~mask].copy()
        test = data.loc[mask].drop(columns=[column])

        cat = train.select_dtypes(exclude="number")
        pre = cat.columns[cat.nunique() > cat_threshold].tolist()
        prep_bases = []
        for col in pre:
            id_col = "id_" + col
            origin = name + "_" + col
            origin = origin.lower().replace("-", "_").replace(" ", "_")[:35]
            train[id_col], test[id_col] = self.embedding(origin, train[col], test[col])
            prep_bases.append({"id_name": id_col, "db_parent": origin})
        train = train.drop(columns=pre)
        test = test.drop(columns=pre)

        if name not in self.names:
            label = {"task": "metric_classification", "label_name": column}
            split = {"type": "stratified", "split_column": column, "test_size": 0.2}
            mycelia_bases = kwargs.get("mycelia_bases", [])
            mycelia_bases.extend(prep_bases)
            self.setup(
                name,
                train,
                db_type="Supervised",
                hyperparams={"learning_rate": 0.001},
                label=label,
                split=split,
                **kwargs,
            )
            self.wait_setup(name, 20)

        return self.predict(name, test, predict_proba=True)

    def sanity(
        self, name: str, data, data_validate=None, columns_ref: list = None, **kwargs,
    ):
        """
        Experimental
        Validates consistency in the columns (columns_ref).

        Parameters
        ----------
        name: str
            String with the name of a database in your JAI environment.
        data : pd.DataFrame
            Data reference of sound data.
        data_validate : TYPE, optional
            Data to be checked if is valid or not. The default is None.
        columns_ref : list, optional
            Columns that can have inconsistencies. As default we use all non numeric columns.
        **kwargs : TYPE
            DESCRIPTION.

        Raises
        ------
        ValueError
            DESCRIPTION.

        Returns
        -------
        list of dicts
            Result of data is valid or not.

        Example
        -------
        >>> import pandas as pd
        >>> from jai.applications import sanity
        >>> from jai.auxiliar_funcs.utils_funcs import process_predict
        >>>
        >>> j = Jai(AUTH_KEY)
        >>> results = j.sanity(name, data)
        >>> processed = process_predict(results)
        >>> pd.DataFrame(processed).sort_values('id')
                  id   sanity_prediction    confidence_level (%)
           0       1               Valid                    70.9
           1       4             Invalid                    67.3
           2       7             Invalid                    80.6
           3      13               Valid                    74.2
        """
        frac = kwargs.get("frac", 0.1)
        random_seed = kwargs.get("frac", 42)
        cat_threshold = kwargs.get("cat_threshold", 512)
        target = kwargs.get("target", "is_valid")
        if target in data.columns:
            raise ValueError(f'unable to set target column (name "{target}")')

        np.random.seed(random_seed)

        data = data.copy()
        if data_validate is not None:
            data_validate = data_validate.copy()

        cat = data.select_dtypes(exclude="number")
        pre = cat.columns[cat.nunique() > cat_threshold].tolist()
        if columns_ref is None:
            columns_ref = cat.columns.tolist()

        prep_bases = []
        for col in pre:
            id_col = "id_" + col
            origin = name + "_" + col
            origin = origin.lower().replace("-", "_").replace(" ", "_")[:35]
            if data_validate is not None:
                data[id_col], data_validate[id_col] = self.embedding(
                    origin, data[col], data_validate[col]
                )
            else:
                data[id_col] = self.embedding(origin, data[col])

            prep_bases.append({"id_name": id_col, "db_parent": origin})

            if col in columns_ref:
                columns_ref.remove(col)
                columns_ref.append(id_col)

        data = data.drop(columns=pre)
        if data_validate is not None:
            data_validate = data_validate.drop(columns=pre)
            test = data_validate.copy()
        else:
            test = data.copy()

        if name not in self.names:

            def change(options, original):
                return np.random.choice(options[options != original])

            # get a sample of the data and shuffle it
            sample = []
            for c in columns_ref:
                s = data.sample(frac=frac)
                uniques = s[c].unique()
                s[c] = [change(uniques, v) for v in s[c]]
                sample.append(s)
            sample = pd.concat(sample)

            # set target column values
            sample[target] = "Invalid"

            # set index of samples with different values as data
            idx = np.arange(len(data) + len(sample))
            mask_idx = np.logical_not(np.isin(idx, data.index))
            sample.index = idx[mask_idx][: len(sample)]

            data[target] = "Valid"
            train = pd.concat([data, sample])

            label = {"task": "metric_classification", "label_name": target}
            split = {"type": "stratified", "split_column": target, "test_size": 0.2}
            mycelia_bases = kwargs.get("mycelia_bases", [])
            mycelia_bases.extend(prep_bases)

            self.setup(
                name,
                train,
                db_type="Supervised",
                hyperparams={"learning_rate": 0.001},
                label=label,
                split=split,
                **kwargs,
            )
            self.wait_setup(name, 20)

        return self.predict(name, test, predict_proba=True)

    def embedding(
        self, name: str, train, test=None, db_type="FastText", hyperparams=None,
    ):
        """
        Experimental
        Quick embedding for high numbers of categories in columns.

        Parameters
        ----------
        name : str, optional
            DESCRIPTION. The default is None.
        data : TYPE
            DESCRIPTION.
        auth_key : TYPE
            DESCRIPTION.
        db_type : str, optional
            type of model to be trained. The default is 'FastText'.
        hyperparams: optional
            See setup documentation.

        Returns
        -------
        name : str
            name of the base where the data was embedded.

        """
        if isinstance(train, pd.Series):
            train = train.copy()
        else:
            raise ValueError("train must be a Series")
        n = len(train)
        if test is None:
            values, inverse = np.unique(train, return_inverse=True)
        else:
            if isinstance(test, pd.Series):
                train = train.copy()
            else:
                raise ValueError("test must be a Series")
            test = test.copy()
            values, inverse = np.unique(
                train.tolist() + test.tolist(), return_inverse=True
            )

        train.loc[:] = inverse[:n]
        i_train = np.unique(inverse[:n])
        settrain = pd.Series(values[i_train], index=i_train)

        if name not in self.names:
            self.setup(name, settrain, db_type=db_type, hyperparams=hyperparams)
            self.wait_setup(name, 10)
        else:
            missing = i_train[~np.isin(i_train, self.ids(name, "complete"))]
            if len(missing) > 0:
                self.add_data(name, settrain.loc[missing])

        if test is not None:
            test.loc[:] = inverse[n:]
            i_test = np.unique(inverse[n:])
            settest = pd.Series(values[i_test], index=i_test)
            missing = i_test[~np.isin(i_test, self.ids(name, "complete"))]
            if len(missing) > 0:
                self.add_data(name, settest.loc[missing])

            return train, test
        else:
            return train<|MERGE_RESOLUTION|>--- conflicted
+++ resolved
@@ -27,7 +27,6 @@
     as matching tables, resolution of duplicated values, filling missing values
     and more.
     """
-
     def __init__(self, auth_key: str, url: str = None):
         """
         Inicialize the Jai class.
@@ -77,14 +76,8 @@
 
         ```
         """
-<<<<<<< HEAD
-        response = requests.get(url=self.base_api_url + '/info?mode=names',
+        response = requests.get(url=self.base_api_url + "/info?mode=names",
                                 headers=self.header)
-=======
-        response = requests.get(
-            url=self.base_api_url + "/info?mode=names", headers=self.header
-        )
->>>>>>> b3757e25
         if response.status_code == 200:
             return response.json()
         else:
@@ -114,23 +107,13 @@
         2                jai_supervised    Supervised
         ```
         """
-<<<<<<< HEAD
-        response = requests.get(url=self.base_api_url + '/info?mode=complete',
+        response = requests.get(url=self.base_api_url + "/info?mode=complete",
                                 headers=self.header)
         if response.status_code == 200:
             df = pd.DataFrame(response.json()).rename({
-                'db_name': 'name',
-                'db_type': 'type'
+                "db_name": "name",
+                "db_type": "type"
             })
-=======
-        response = requests.get(
-            url=self.base_api_url + "/info?mode=complete", headers=self.header
-        )
-        if response.status_code == 200:
-            df = pd.DataFrame(response.json()).rename(
-                {"db_name": "name", "db_type": "type"}
-            )
->>>>>>> b3757e25
             return df
         else:
             return self.assert_status_code(response)
@@ -160,30 +143,20 @@
         }
         ```
         """
-<<<<<<< HEAD
-        for attempt in range(3):
+        for attempt in range(6):
             response = requests.get(self.base_api_url + '/status',
                                     headers=self.header)
             if (response.status_code == 200):
                 return response.json()
-            elif attempt < 2:
+            elif attempt < 4:
                 time.sleep(1)
             else:
                 return self.assert_status_code(response)
 
     def generate_name(self,
                       length: int = 8,
-                      prefix: str = '',
-                      suffix: str = ''):
-=======
-        response = requests.get(self.base_api_url + "/status", headers=self.header)
-        if response.status_code == 200:
-            return response.json()
-        else:
-            return self.assert_status_code(response)
-
-    def generate_name(self, length: int = 8, prefix: str = "", suffix: str = ""):
->>>>>>> b3757e25
+                      prefix: str = "",
+                      suffix: str = ""):
         """
         Generate a random string. You can pass a prefix and/or suffix. In this case,
         the generated string will be a concatenation of `prefix + random + suffix`.
@@ -236,15 +209,8 @@
         print(response.json())
         return response
 
-<<<<<<< HEAD
-    def similar(self,
-                name: str,
-                data,
-                top_k: int = 5,
+    def similar(self, name: str, data, top_k: int = 5,
                 batch_size: int = 16384):
-=======
-    def similar(self, name: str, data, top_k: int = 5, batch_size: int = 16384):
->>>>>>> b3757e25
         """
         Query a database in search for the `top_k` most similar entries for each
         input data passed as argument.
@@ -289,7 +255,6 @@
         for i in trange(0, len(data), batch_size, desc="Similar"):
             if is_id:
                 if isinstance(data, pd.Series):
-<<<<<<< HEAD
                     _batch = data.iloc[i:i + batch_size].tolist()
                 elif isinstance(data, pd.Index):
                     _batch = data[i:i + batch_size].tolist()
@@ -304,7 +269,7 @@
                 res = self._similar_json(name,
                                          data2json(_batch, dtype=dtype),
                                          top_k=top_k)
-            results.extend(res['similarity'])
+            results.extend(res["similarity"])
         return results
 
     def _similar_id(self,
@@ -312,26 +277,6 @@
                     id_item: int,
                     top_k: int = 5,
                     method="PUT"):
-=======
-                    _batch = data.iloc[i : i + batch_size].tolist()
-                elif isinstance(data, pd.Index):
-                    _batch = data[i : i + batch_size].tolist()
-                else:
-                    _batch = data[i : i + batch_size].tolist()
-                res = self._similar_id(name, _batch, top_k=top_k)
-            else:
-                if isinstance(data, (pd.Series, pd.DataFrame)):
-                    _batch = data.iloc[i : i + batch_size]
-                else:
-                    _batch = data[i : i + batch_size]
-                res = self._similar_json(
-                    name, data2json(_batch, dtype=dtype), top_k=top_k
-                )
-            results.extend(res["similarity"])
-        return results
-
-    def _similar_id(self, name: str, id_item: int, top_k: int = 5, method="PUT"):
->>>>>>> b3757e25
         """
         Creates a list of dicts, with the index and distance of the k items most similars given an id.
         This is a protected method.
@@ -357,9 +302,8 @@
                 id_req = "&".join(["id=" + str(i) for i in set(id_item)])
                 url = self.base_api_url + f"/similar/id/{name}?{id_req}&top_k={top_k}"
             elif isinstance(id_item, int):
-                url = (
-                    self.base_api_url + f"/similar/id/{name}?id={id_item}&top_k={top_k}"
-                )
+                url = (self.base_api_url +
+                       f"/similar/id/{name}?id={id_item}&top_k={top_k}")
             else:
                 raise TypeError(
                     f"id_item param must be int or list, {type(id_item)} found."
@@ -376,16 +320,11 @@
                     f"id_item param must be int or list, {type(id_item)} found."
                 )
 
-<<<<<<< HEAD
-            response = requests.put(self.base_api_url + \
-                    f"/similar/id/{name}?top_k={top_k}", headers=self.header, data=json.dumps(id_item))
-=======
             response = requests.put(
                 self.base_api_url + f"/similar/id/{name}?top_k={top_k}",
                 headers=self.header,
                 data=json.dumps(id_item),
             )
->>>>>>> b3757e25
         else:
             raise ValueError("method must be GET or PUT.")
 
@@ -471,22 +410,12 @@
         if isinstance(data, (list, np.ndarray)):
             data = pd.Series(data)
         elif not isinstance(data, (pd.Series, pd.DataFrame)):
-<<<<<<< HEAD
             raise TypeError(f"Inserted data is of type {type(data)},\
  but supported types are list, np.ndarray, pandas.Series or pandas.DataFrame")
         if db_type in [
-                PossibleDtypes.text, PossibleDtypes.fasttext,
-                PossibleDtypes.edit
-=======
-            raise TypeError(
-                f"Inserted data is of type {type(data)},\
- but supported types are list, np.ndarray, pandas.Series or pandas.DataFrame"
-            )
-        if db_type in [
-            PossibleDtypes.text,
-            PossibleDtypes.fasttext,
-            PossibleDtypes.edit,
->>>>>>> b3757e25
+                PossibleDtypes.text,
+                PossibleDtypes.fasttext,
+                PossibleDtypes.edit,
         ]:
             data = data.dropna()
         else:
@@ -497,17 +426,11 @@
             data = data.dropna(subset=cols_to_drop)
         return data
 
-<<<<<<< HEAD
     def predict(self,
                 name: str,
                 data,
                 predict_proba: bool = False,
                 batch_size: int = 16384):
-=======
-    def predict(
-        self, name: str, data, predict_proba: bool = False, batch_size: int = 16384
-    ):
->>>>>>> b3757e25
         """
         Predict the output of new data for a given database.
 
@@ -546,21 +469,12 @@
         results = []
         for i in trange(0, len(data), batch_size, desc="Predict"):
             if isinstance(data, (pd.Series, pd.DataFrame)):
-<<<<<<< HEAD
                 _batch = data.iloc[i:i + batch_size]
             else:
                 _batch = data[i:i + batch_size]
             res = self._predict(name,
                                 data2json(_batch, dtype=dtype),
                                 predict_proba=predict_proba)
-=======
-                _batch = data.iloc[i : i + batch_size]
-            else:
-                _batch = data[i : i + batch_size]
-            res = self._predict(
-                name, data2json(_batch, dtype=dtype), predict_proba=predict_proba
-            )
->>>>>>> b3757e25
             results.extend(res)
         return results
 
@@ -591,11 +505,7 @@
         else:
             return self.assert_status_code(response)
 
-<<<<<<< HEAD
-    def ids(self, name: str, mode: Mode = 'simple'):
-=======
     def ids(self, name: str, mode: Mode = "simple"):
->>>>>>> b3757e25
         """
         Get id information of a given database.
 
@@ -620,14 +530,8 @@
         >>> print(ids)
         ['891 items from 0 to 890']
         """
-<<<<<<< HEAD
-        response = requests.get(self.base_api_url + f'/id/{name}?mode={mode}',
+        response = requests.get(self.base_api_url + f"/id/{name}?mode={mode}",
                                 headers=self.header)
-=======
-        response = requests.get(
-            self.base_api_url + f"/id/{name}?mode={mode}", headers=self.header
-        )
->>>>>>> b3757e25
         if response.status_code == 200:
             return response.json()
         else:
@@ -655,24 +559,14 @@
         >>> print(check_valid)
         True
         """
-<<<<<<< HEAD
-        response = requests.get(self.base_api_url + f'/validation/{name}',
+        response = requests.get(self.base_api_url + f"/validation/{name}",
                                 headers=self.header)
-=======
-        response = requests.get(
-            self.base_api_url + f"/validation/{name}", headers=self.header
-        )
->>>>>>> b3757e25
         if response.status_code == 200:
             return response.json()["value"]
         else:
             return self.assert_status_code(response)
 
-<<<<<<< HEAD
-    def _temp_ids(self, name: str, mode: Mode = 'simple'):
-=======
     def _temp_ids(self, name: str, mode: Mode = "simple"):
->>>>>>> b3757e25
         """
         Get id information of a RAW database (i.e., before training). This is a protected method
 
@@ -689,15 +583,9 @@
             List with the actual ids (mode: 'complete') or a summary of ids
             ('simple'/'summarized') of the given database.
         """
-<<<<<<< HEAD
         response = requests.get(self.base_api_url +
-                                f'/setup/ids/{name}?mode={mode}',
+                                f"/setup/ids/{name}?mode={mode}",
                                 headers=self.header)
-=======
-        response = requests.get(
-            self.base_api_url + f"/setup/ids/{name}?mode={mode}", headers=self.header
-        )
->>>>>>> b3757e25
         if response.status_code == 200:
             return response.json()
         else:
@@ -723,19 +611,11 @@
             information of whether or not that particular batch was successfully inserted.
         """
         insert_responses = {}
-<<<<<<< HEAD
         for i, b in enumerate(
                 trange(0, len(data), batch_size, desc="Insert Data")):
             _batch = data.iloc[b:b + batch_size]
             insert_responses[i] = self._insert_json(
                 name, data2json(_batch, dtype=db_type))
-=======
-        for i, b in enumerate(trange(0, len(data), batch_size, desc="Insert Data")):
-            _batch = data.iloc[b : b + batch_size]
-            insert_responses[i] = self._insert_json(
-                name, data2json(_batch, dtype=db_type)
-            )
->>>>>>> b3757e25
         return insert_responses
 
     def _check_ids_consistency(self, name, data):
@@ -758,7 +638,6 @@
         if len(data) != int(inserted_ids[0].split()[0]):
             print(f"Found invalid ids: {inserted_ids[0]}")
             print(self.delete_raw_data(name))
-<<<<<<< HEAD
             raise Exception(
                 "Something went wrong on data insertion. Please try again.")
 
@@ -769,11 +648,6 @@
               batch_size: int = 16384,
               frequency_seconds: int = 0,
               **kwargs):
-=======
-            raise Exception("Something went wrong on data insertion. Please try again.")
-
-    def setup(self, name: str, data, db_type: str, batch_size: int = 16384, **kwargs):
->>>>>>> b3757e25
         """
         Insert data and train model. This is JAI's crème de la crème.
 
@@ -939,16 +813,10 @@
         data = self._check_dtype_and_clean(data=data, db_type=db_type)
 
         # insert data
-<<<<<<< HEAD
         insert_responses = self._insert_data(data=data,
                                              name=name,
                                              batch_size=batch_size,
                                              db_type=db_type)
-=======
-        insert_responses = self._insert_data(
-            data=data, name=name, batch_size=batch_size, db_type=db_type
-        )
->>>>>>> b3757e25
 
         # check if we inserted everything we were supposed to
         self._check_ids_consistency(name=name, data=data)
@@ -961,15 +829,11 @@
 
         return insert_responses, setup_response
 
-<<<<<<< HEAD
     def add_data(self,
                  name: str,
                  data,
                  batch_size: int = 16384,
                  frequency_seconds: int = 0):
-=======
-    def add_data(self, name: str, data, batch_size: int = 16384):
->>>>>>> b3757e25
         """
         Insert raw data and extract their latent representation.
 
@@ -1002,16 +866,10 @@
         data = self._check_dtype_and_clean(data=data, db_type=db_type)
 
         # insert data
-<<<<<<< HEAD
         insert_responses = self._insert_data(data=data,
                                              name=name,
                                              batch_size=batch_size,
                                              db_type=db_type)
-=======
-        insert_responses = self._insert_data(
-            data=data, name=name, batch_size=batch_size, db_type=db_type
-        )
->>>>>>> b3757e25
 
         # check if we inserted everything we were supposed to
         self._check_ids_consistency(name=name, data=data)
@@ -1039,14 +897,8 @@
         `response`: dict
             Dictionary with the API response.
         """
-<<<<<<< HEAD
-        response = requests.patch(self.base_api_url + f'/data/{name}',
+        response = requests.patch(self.base_api_url + f"/data/{name}",
                                   headers=self.header)
-=======
-        response = requests.patch(
-            self.base_api_url + f"/data/{name}", headers=self.header
-        )
->>>>>>> b3757e25
         if response.status_code == 202:
             return response.json()
         else:
@@ -1068,15 +920,9 @@
         response: dict
             Dictionary with the API response.
         """
-<<<<<<< HEAD
-        response = requests.post(self.base_api_url + f'/data/{name}',
+        response = requests.post(self.base_api_url + f"/data/{name}",
                                  headers=self.header,
                                  data=df_json)
-=======
-        response = requests.post(
-            self.base_api_url + f"/data/{name}", headers=self.header, data=df_json
-        )
->>>>>>> b3757e25
         if response.status_code == 200:
             return response.json()
         else:
@@ -1100,7 +946,6 @@
         possible = ["hyperparams", "callback_url"]
         must = []
         if db_type == "Unsupervised":
-<<<<<<< HEAD
             possible.extend([
                 'num_process', 'cat_process', 'high_process', 'mycelia_bases'
             ])
@@ -1110,23 +955,6 @@
                 'label', 'split'
             ])
             must.extend(['label', 'split'])
-=======
-            possible.extend(
-                ["num_process", "cat_process", "high_process", "mycelia_bases"]
-            )
-        elif db_type == "Supervised":
-            possible.extend(
-                [
-                    "num_process",
-                    "cat_process",
-                    "high_process",
-                    "mycelia_bases",
-                    "label",
-                    "split",
-                ]
-            )
-            must.extend(["label", "split"])
->>>>>>> b3757e25
 
         missing = [key for key in must if kwargs.get(key, None) is None]
         if len(missing) > 0:
@@ -1169,18 +997,11 @@
             Dictionary with the API response.
         """
         body = self._check_kwargs(db_type=db_type, **kwargs)
-<<<<<<< HEAD
-        response = requests.post(self.base_api_url +
-                                 f'/setup/{name}?overwrite={overwrite}',
-                                 headers=self.header,
-                                 data=json.dumps(body))
-=======
         response = requests.post(
             self.base_api_url + f"/setup/{name}?overwrite={overwrite}",
             headers=self.header,
             data=json.dumps(body),
         )
->>>>>>> b3757e25
 
         if response.status_code == 201:
             return response.json()
@@ -1217,9 +1038,8 @@
                 "'fields' method is only available to dtype Unsupervised and Supervised."
             )
 
-        response = requests.get(
-            self.base_api_url + f"/table/fields/{name}", headers=self.header
-        )
+        response = requests.get(self.base_api_url + f"/table/fields/{name}",
+                                headers=self.header)
         if response.status_code == 200:
             return response.json()
         else:
@@ -1270,7 +1090,6 @@
         None.
         """
         status = self._wait_status(name)
-<<<<<<< HEAD
         max_steps = None
         while max_steps is None:
             starts_at, max_steps = pbar_steps(status=status)
@@ -1296,19 +1115,6 @@
                 pbar.update(diff)
             elif (starts_at != max_steps) and aux == 0:
                 pbar.update(max_steps)
-=======
-        while status["Status"] != "Task ended successfully.":
-            if status["Status"] == "Something went wrong.":
-                raise BaseException(status["Description"])
-            # spinning thing loop
-            for x in range(int(frequency_seconds) * 5):
-                for frame in r"-\|/-\|/":
-                    print("\b", frame, sep="", end="", flush=True)
-                    time.sleep(0.2)
-
-            status = self._wait_status(name)
-        print(status["Description"])
->>>>>>> b3757e25
         return status
 
     def delete_raw_data(self, name: str):
@@ -1334,14 +1140,8 @@
         'All raw data from database 'chosen_name' was deleted!'
         ```
         """
-<<<<<<< HEAD
-        response = requests.delete(self.base_api_url + f'/data/{name}',
+        response = requests.delete(self.base_api_url + f"/data/{name}",
                                    headers=self.header)
-=======
-        response = requests.delete(
-            self.base_api_url + f"/data/{name}", headers=self.header
-        )
->>>>>>> b3757e25
         if response.status_code == 200:
             return response.json()
         else:
@@ -1370,20 +1170,19 @@
         'Bombs away! We nuked database chosen_name!'
         ```
         """
-<<<<<<< HEAD
-        response = requests.delete(self.base_api_url + f'/database/{name}',
+        response = requests.delete(self.base_api_url + f"/database/{name}",
                                    headers=self.header)
-=======
-        response = requests.delete(
-            self.base_api_url + f"/database/{name}", headers=self.header
-        )
->>>>>>> b3757e25
         if response.status_code == 200:
             return response.json()
         else:
             return self.assert_status_code(response)
 
-    def match(self, name: str, data_left, data_right, top_k: int = 20, overwrite=False):
+    def match(self,
+              name: str,
+              data_left,
+              data_right,
+              top_k: int = 20,
+              overwrite=False):
         """
         Experimental
         Match two datasets with their possible equal values.
@@ -1535,14 +1334,19 @@
             id_col = "id_" + col
             origin = name + "_" + col
             origin = origin.lower().replace("-", "_").replace(" ", "_")[:35]
-            train[id_col], test[id_col] = self.embedding(origin, train[col], test[col])
+            train[id_col], test[id_col] = self.embedding(
+                origin, train[col], test[col])
             prep_bases.append({"id_name": id_col, "db_parent": origin})
         train = train.drop(columns=pre)
         test = test.drop(columns=pre)
 
         if name not in self.names:
             label = {"task": "metric_classification", "label_name": column}
-            split = {"type": "stratified", "split_column": column, "test_size": 0.2}
+            split = {
+                "type": "stratified",
+                "split_column": column,
+                "test_size": 0.2
+            }
             mycelia_bases = kwargs.get("mycelia_bases", [])
             mycelia_bases.extend(prep_bases)
             self.setup(
@@ -1559,7 +1363,12 @@
         return self.predict(name, test, predict_proba=True)
 
     def sanity(
-        self, name: str, data, data_validate=None, columns_ref: list = None, **kwargs,
+            self,
+            name: str,
+            data,
+            data_validate=None,
+            columns_ref: list = None,
+            **kwargs,
     ):
         """
         Experimental
@@ -1629,8 +1438,7 @@
             origin = origin.lower().replace("-", "_").replace(" ", "_")[:35]
             if data_validate is not None:
                 data[id_col], data_validate[id_col] = self.embedding(
-                    origin, data[col], data_validate[col]
-                )
+                    origin, data[col], data_validate[col])
             else:
                 data[id_col] = self.embedding(origin, data[col])
 
@@ -1667,13 +1475,17 @@
             # set index of samples with different values as data
             idx = np.arange(len(data) + len(sample))
             mask_idx = np.logical_not(np.isin(idx, data.index))
-            sample.index = idx[mask_idx][: len(sample)]
+            sample.index = idx[mask_idx][:len(sample)]
 
             data[target] = "Valid"
             train = pd.concat([data, sample])
 
             label = {"task": "metric_classification", "label_name": target}
-            split = {"type": "stratified", "split_column": target, "test_size": 0.2}
+            split = {
+                "type": "stratified",
+                "split_column": target,
+                "test_size": 0.2
+            }
             mycelia_bases = kwargs.get("mycelia_bases", [])
             mycelia_bases.extend(prep_bases)
 
@@ -1691,7 +1503,12 @@
         return self.predict(name, test, predict_proba=True)
 
     def embedding(
-        self, name: str, train, test=None, db_type="FastText", hyperparams=None,
+            self,
+            name: str,
+            train,
+            test=None,
+            db_type="FastText",
+            hyperparams=None,
     ):
         """
         Experimental
@@ -1729,16 +1546,18 @@
             else:
                 raise ValueError("test must be a Series")
             test = test.copy()
-            values, inverse = np.unique(
-                train.tolist() + test.tolist(), return_inverse=True
-            )
+            values, inverse = np.unique(train.tolist() + test.tolist(),
+                                        return_inverse=True)
 
         train.loc[:] = inverse[:n]
         i_train = np.unique(inverse[:n])
         settrain = pd.Series(values[i_train], index=i_train)
 
         if name not in self.names:
-            self.setup(name, settrain, db_type=db_type, hyperparams=hyperparams)
+            self.setup(name,
+                       settrain,
+                       db_type=db_type,
+                       hyperparams=hyperparams)
             self.wait_setup(name, 10)
         else:
             missing = i_train[~np.isin(i_train, self.ids(name, "complete"))]
