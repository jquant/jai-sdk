--- conflicted
+++ resolved
@@ -992,23 +992,13 @@
                 elif fnmatch(status["Description"], "*Iteration:*"):
                     # create a second progress bar to track
                     # training progress
-<<<<<<< HEAD
                     numbers = status["Description"].split("Iteration: ")[1].strip().split(" / ")
-=======
-                    numbers = status["Description"].split(
-                        "Iteration:")[1].strip().split(" / ")
->>>>>>> 4ea6e8ec
                     max_iterations = int(numbers[1])
                     completed = int(numbers[0])
                     with tqdm(total=max_iterations,
                               desc=f"[{name}] Training") as iteration_bar:
                         while fnmatch(status["Description"], "*Iteration:*"):
-<<<<<<< HEAD
                             numbers = status["Description"].split("Iteration: ")[1].strip().split(" / ")
-=======
-                            numbers = status["Description"].split(
-                                "Iteration:")[1].strip().split(" / ")
->>>>>>> 4ea6e8ec
                             curr_step = int(numbers[0])
                             step_update = curr_step - completed
                             iteration_bar.update(step_update)
