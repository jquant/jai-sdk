--- conflicted
+++ resolved
@@ -909,20 +909,12 @@
         must = []
         if db_type == PossibleDtypes.selfsupervised:
             possible.extend([
-<<<<<<< HEAD
                 'num_process', 'cat_process', 'datetime_process', 'features',
-=======
-                'num_process', 'cat_process', 'datetime_process',
->>>>>>> 06845713
                 'mycelia_bases'
             ])
         elif db_type == PossibleDtypes.supervised:
             possible.extend([
-<<<<<<< HEAD
                 'num_process', 'cat_process', 'datetime_process', 'features',
-=======
-                'num_process', 'cat_process', 'datetime_process',
->>>>>>> 06845713
                 'mycelia_bases', 'label', 'split'
             ])
             must.extend(['label'])
