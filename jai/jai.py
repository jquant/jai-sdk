import secrets
import json
import pandas as pd
import numpy as np
import requests
import time

from .processing import process_predict, process_similar, process_resolution
from .functions.utils_funcs import data2json, pbar_steps
from .functions.classes import PossibleDtypes, Mode
from pandas.api.types import is_integer_dtype
from tqdm import trange, tqdm

__all__ = ["Jai"]


class Jai:
    """
    Base class for communication with the Mycelia API.

    Used as foundation for more complex applications for data validation such
    as matching tables, resolution of duplicated values, filling missing values
    and more.

    """
    def __init__(self, auth_key: str, url: str = None):
        """
        Inicialize the Jai class.

        An authorization key is needed to use the Mycelia API.


        Parameters
        ----------
        auth_key : str
            Authorization key for the use of the API.
        url : str, optional
            Param used for development purposes. `Default is None`.

        Returns
        -------
            None

        """
        if url is None:
            self.__url = "https://mycelia.azure-api.net"
            self.header = {"Auth": auth_key}
        else:
            if url.endswith("/"):
                url = url[:-1]
            self.__url = url
            self.header = {"company-key": auth_key}

    @property
    def url(self):
        """
        API Url that the class uses for requests made.

        """
        return self.__url

    @property
    def names(self):
        """
        Retrieves databases already created for the provided Auth Key.

        Args
        ----
            None

        Return
        ------
            List with the databases created so far.

        Example
        -------
        >>> j.names
        ['jai_database', 'jai_unsupervised', 'jai_supervised']

        """
        response = requests.get(url=self.url + "/info?mode=names",
                                headers=self.header)

        if response.status_code == 200:
            return response.json()
        else:
            return self.assert_status_code(response)

    @property
    def info(self):
        """
        Get name and type of each database in your environment.

        Args
        ----
            None

        Return
        ------
        pandas.DataFrame
            Pandas dataframe with name and type of each database in your environment.

        Example
        -------
        >>> j.info
                                db_name       db_type
        0                  jai_database          Text
        1              jai_unsupervised  Unsupervised
        2                jai_supervised    Supervised
        """
        response = requests.get(url=self.url + "/info?mode=complete",
                                headers=self.header)

        if response.status_code == 200:
            df = pd.DataFrame(response.json()).rename({
                "db_name": "name",
                "db_type": "type"
            })
            return df
        else:
            return self.assert_status_code(response)

    @property
    def status(self):
        """
        Get the status of your JAI environment when training.

        Args
        ----
            None

        Return
        ------
        response : dict
            A `JSON` file with the current status of the training tasks.

        Example
        -------
        >>> j.status
        {
            "Task": "Training",
            "Status": "Completed",
            "Description": "Training of database YOUR_DATABASE has ended."
        }
        """
        response = requests.get(self.url + "/status", headers=self.header)

        max_trials = 5
        patience = 25  # time in seconds that we'll wait
        trials = 0

        while trials < max_trials:
            if response.status_code == 200:
                return response.json()
            time.sleep(patience // max_trials)
            trials += 1
            response = requests.get(self.url + "/status", headers=self.header)
        return self.assert_status_code(response)

    def _delete_status(self, name):
        response = requests.delete(self.url + f"/status?db_name={name}",
                                   headers=self.header)
        return response.text

    @staticmethod
    def get_auth_key(email: str,
                     firstName: str,
                     lastName: str,
                     company: str = ""):
        """
        Request an auth key to use JAI-SDK with.

        Args
        ----------
        `email`: str
            A valid email address where the auth key will be sent to.
        `firstName`: str
            User's first name.
        `lastName`: str
            User's last name.

        Return
        ----------
        `response`: dict
            A Response object with whether or not the auth key was created.
        """
        url = "https://mycelia.azure-api.net/clone"
        body = {
            "email": email,
            "firstName": firstName,
            "lastName": lastName,
            "company": company
        }
        response = requests.put(url + "/auth", data=json.dumps(body))
        return response

    def generate_name(self,
                      length: int = 8,
                      prefix: str = "",
                      suffix: str = ""):
        """

        Generate a random string. You can pass a prefix and/or suffix. In this case,
        the generated string will be a concatenation of `prefix + random + suffix`.

        Args
        ----
        length : int
            Length for the desired string. `Default is 8`.
        prefix : str
            Prefix of your string. `Default is empty`.
        suffix  : str
            Suffix of your string. `Default is empty`.

        Returns
        -------
        str
            A random string.

        Example
        ----------
        >>> j.generate_name()
        13636a8b
        >>> j.generate_name(length=16, prefix="company")
        companyb8bbd445d

        """
        len_prefix = len(prefix)
        len_suffix = len(suffix)

        if length <= len_prefix + len_suffix:
            raise ValueError(
                f"length {length} is should be larger than {len_prefix+len_suffix} for prefix and suffix inputed."
            )

        length -= len_prefix + len_suffix
        code = secrets.token_hex(length)[:length].lower()
        name = str(prefix) + str(code) + str(suffix)
        names = self.names

        while name in names:
            code = secrets.token_hex(length)[:length].lower()
            name = str(prefix) + str(code) + str(suffix)

        return name

    def assert_status_code(self, response):
        # find a way to process this
        # what errors to raise, etc.
        print(f"\n\nSTATUS: {response.status_code}\n\n")
        raise ValueError(f"Something went wrong.\n{response.content}")

    def similar(self,
                name: str,
                data,
                top_k: int = 5,
                batch_size: int = 16384):
        """
        Query a database in search for the `top_k` most similar entries for each
        input data passed as argument.

        Args
        ----
        name : str
            String with the name of a database in your JAI environment.
        data : list, pd.Series or pd.DataFrame
            Data to be queried for similar inputs in your database.
        top_k : int
            Number of k similar items that we want to return. `Default is 5`.
        batch_size : int
            Size of batches to send the data. `Default is 16384`.

        Return
        ------
        results : dict
            Dictionary with the index and distance of the k most similar items.

        Example
        -------
        >>> name = 'chosen_name'
        >>> DATA_ITEM = # data in the format of the database
        >>> TOP_K = 3
        >>> j = Jai(AUTH_KEY)
        >>> df_index_distance = j.similar(name, DATA_ITEM, TOP_K)
        >>> print(pd.DataFrame(df_index_distance['similarity']))
           id  distance
        10007       0.0
        45568    6995.6
         8382    7293.2
        """
        dtype = self._get_dtype(name)

        if isinstance(data, list):
            data = np.array(data)

        is_id = is_integer_dtype(data)

        results = []
        for i in trange(0, len(data), batch_size, desc="Similar"):
            if is_id:
                if isinstance(data, pd.Series):
                    _batch = data.iloc[i:i + batch_size].tolist()
                elif isinstance(data, pd.Index):
                    _batch = data[i:i + batch_size].tolist()
                else:
                    _batch = data[i:i + batch_size].tolist()
                res = self._similar_id(name, _batch, top_k=top_k)
            else:
                if isinstance(data, (pd.Series, pd.DataFrame)):
                    _batch = data.iloc[i:i + batch_size]
                else:
                    _batch = data[i:i + batch_size]
                res = self._similar_json(name,
                                         data2json(_batch, dtype=dtype),
                                         top_k=top_k)
            results.extend(res["similarity"])
        return results

    def _similar_id(self, name: str, id_item: int, top_k: int = 5):
        """
        Creates a list of dicts, with the index and distance of the k items most similars given an id.
        This is a protected method.

        Args
        ----
        name : str
            String with the name of a database in your JAI environment.

        idx_tem : int
            Index of the item the user is looking for.

        top_k : int
            Number of k similar items we want to return. `Default is 5`.

        Return
        ------
        response : dict
            Dictionary with the index and distance of `the k most similar items`.
        """

        if isinstance(id_item, list):
            pass
        elif isinstance(id_item, int):
            id_item = [id_item]
        else:
            raise TypeError(
                f"id_item param must be int or list, {type(id_item)} found.")

        response = requests.put(
            self.url + f"/similar/id/{name}?top_k={top_k}",
            headers=self.header,
            data=json.dumps(id_item),
        )

        if response.status_code == 200:
            return response.json()
        else:
            return self.assert_status_code(response)

    def _get_dtype(self, name):
        """
        Return the database type.

        Parameters
        ----------
        name : str
            String with the name of a database in your JAI environment.

        Raises
        ------
        ValueError
            If the name is not valid.

        Returns
        -------
        db_type : str
            The name of the type of the database.

        """
        dtypes = self.info
        if self.is_valid(name):
            return dtypes.loc[dtypes["db_name"] == name, "db_type"].values[0]
        else:
            raise ValueError(f"{name} is not a valid name.")

    def _similar_json(self, name: str, data_json, top_k: int = 5):
        """
        Creates a list of dicts, with the index and distance of the k items most similars given a JSON data entry.
        This is a protected method

        Args
        ----
        name : str
            String with the name of a database in your JAI environment.

        data_json : dict (JSON)
            Data in JSON format. Each input in the dictionary will be used to search for the `top_k` most
            similar entries in the database.

        top_k : int
            Number of k similar items we want to return. `Default is 5`.

        Return
        ------
        response : dict
            Dictionary with the index and distance of `the k most similar items`.
        """
        url = self.url + f"/similar/data/{name}?top_k={top_k}"

        response = requests.put(url, headers=self.header, data=data_json)
        if response.status_code == 200:
            return response.json()
        else:
            return self.assert_status_code(response)

    def _check_dtype_and_clean(self, data, db_type):
        """
        Check data type and remove NAs from the data.
        This is a protected method.

        Args
        ----
        data : pandas.DataFrame or pandas.Series
            Data to be checked and cleaned.

        db_type : str
            Database type (Supervised, Unsupervised, Text...)

        Return
        ------
        data : pandas.DataFrame or pandas.Series
            Data without NAs
        """
        if isinstance(data, (list, np.ndarray)):
            data = pd.Series(data)
        elif not isinstance(data, (pd.Series, pd.DataFrame)):
            raise TypeError(f"Inserted data is of type {type(data)},\
 but supported types are list, np.ndarray, pandas.Series or pandas.DataFrame")
        if db_type in [
                PossibleDtypes.text,
                PossibleDtypes.fasttext,
                PossibleDtypes.edit,
        ]:
            data = data.dropna()
        else:
            cols_to_drop = []
            for col in data.select_dtypes(include="category").columns:
                if data[col].nunique() > 1024:
                    cols_to_drop.append(col)
            data = data.dropna(subset=cols_to_drop)
        return data

    def predict(self,
                name: str,
                data,
                predict_proba: bool = False,
                batch_size: int = 16384):
        """
        Predict the output of new data for a given database.

        Args
        ----
        name : str
            String with the name of a database in your JAI environment.
        data : list, pd.Series or pd.DataFrame
            Data to be queried for similar inputs in your database.
        predict_proba : bool
            Whether or not to return the probabilities of each prediction is
            it's a classification. `Default is False`.
        batch_size : int
            Size of batches to send the data. `Default is 16384`.

        Return
        ------
        results : list of dicts
            List of predictions for the data passed as parameter.

        Example
        ----------
        >>> name = 'chosen_name'
        >>> DATA_ITEM = # data in the format of the database
        >>> j = Jai(AUTH_KEY)
        >>> preds = j.predict(name, DATA_ITEM)
        >>> print(preds)
        [{"id":0, "predict": "class1"}, {"id":1, "predict": "class0"}]

        >>> preds = j.predict(name, DATA_ITEM, predict_proba=True)
        >>> print(preds)
        [{"id": 0 , "predict"; {"class0": 0.1, "class1": 0.6, "class2": 0.3}}]
        """
        dtype = self._get_dtype(name)
        if dtype != "Supervised":
            raise ValueError("predict is only available to dtype Supervised.")

        results = []
        for i in trange(0, len(data), batch_size, desc="Predict"):
            if isinstance(data, (pd.Series, pd.DataFrame)):
                _batch = data.iloc[i:i + batch_size]
            else:
                _batch = data[i:i + batch_size]
            res = self._predict(name,
                                data2json(_batch, dtype=dtype),
                                predict_proba=predict_proba)
            results.extend(res)
        return results

    def _predict(self, name: str, data_json, predict_proba: bool = False):
        """
        Predict the output of new data for a given database by calling its
        respecive API method. This is a protected method.

        Args
        ----
        name : str
            String with the name of a database in your JAI environment.
        data_json : JSON file (dict)
            Data to be queried for similar inputs in your database.
        predict_proba : bool
            Whether or not to return the probabilities of each prediction. `Default is False`.

        Return
        -------
        results : dict
            Dictionary of predctions for the data passed as parameter.
        """
        url = self.url + \
            f"/predict/{name}?predict_proba={predict_proba}"

        response = requests.put(url, headers=self.header, data=data_json)
        if response.status_code == 200:
            return response.json()
        else:
            return self.assert_status_code(response)

    def ids(self, name: str, mode: Mode = "simple"):
        """
        Get id information of a given database.

        Args
        mode : str, optional

        Return
        -------
        response: list
            List with the actual ids (mode: 'complete') or a summary of ids
            ('simple'/'summarized') of the given database.

        Example
        ----------
        >>> name = 'chosen_name'
        >>> j = Jai(AUTH_KEY)
        >>> ids = j.ids(name)
        >>> print(ids)
        ['891 items from 0 to 890']
        """
        response = requests.get(self.url + f"/id/{name}?mode={mode}",
                                headers=self.header)
        if response.status_code == 200:
            return response.json()
        else:
            return self.assert_status_code(response)

    def is_valid(self, name: str):
        """
        Check if a given name is a valid database name (i.e., if it is in your environment).

        Args
        ----
        `name`: str
            String with the name of a database in your JAI environment.

        Return
        ------
        response: bool
            True if name is in your environment. False, otherwise.

        Example
        -------
        >>> name = 'chosen_name'
        >>> j = Jai(AUTH_KEY)
        >>> check_valid = j.is_valid(name)
        >>> print(check_valid)
        True
        """
        response = requests.get(self.url + f"/validation/{name}",
                                headers=self.header)
        if response.status_code == 200:
            return response.json()["value"]
        else:
            return self.assert_status_code(response)

    def _temp_ids(self, name: str, mode: Mode = "simple"):
        """
        Get id information of a RAW database (i.e., before training). This is a protected method

        Args
        ----
        name : str
            String with the name of a database in your JAI environment.
        mode : str, optional
            Level of detail to return. Possible values are 'simple', 'summarized' or 'complete'.

        Return
        -------
        response: list
            List with the actual ids (mode: 'complete') or a summary of ids
            ('simple'/'summarized') of the given database.
        """
        response = requests.get(self.url + f"/setup/ids/{name}?mode={mode}",
                                headers=self.header)
        if response.status_code == 200:
            return response.json()
        else:
            return self.assert_status_code(response)

    def _insert_data(self, data, name, db_type, batch_size):
        """
        Insert raw data for training. This is a protected method.

        Args
        ----------
        name : str
            String with the name of a database in your JAI environment.
        db_type : str
            Database type (Supervised, Unsupervised, Text...)
        batch_size : int
            Size of batch to send the data.

        Return
        ------
        insert_responses : dict
            Dictionary of responses for each batch. Each response contains
            information of whether or not that particular batch was successfully inserted.
        """
        insert_responses = {}
        for i, b in enumerate(
                trange(0, len(data), batch_size, desc="Insert Data")):
            _batch = data.iloc[b:b + batch_size]
            insert_responses[i] = self._insert_json(
                name, data2json(_batch, dtype=db_type))
        return insert_responses

    def _check_ids_consistency(self, name, data):
        """
        Check if inserted data is consistent with what we expect.
        This is mainly to assert that all data was properly inserted.

        Args
        ----
        name : str
            Database name.
        data : pandas.DataFrame or pandas.Series
            Inserted data.

        Return
        ------
        None or Exception
            If an inconsistency is found, an error is raised.
        """
        inserted_ids = self._temp_ids(name)
        if len(data) != int(inserted_ids[0].split()[0]):
            print(f"Found invalid ids: {inserted_ids[0]}")
            print(self.delete_raw_data(name))
            raise Exception(
                "Something went wrong on data insertion. Please try again.")

    def setup(self,
              name: str,
              data,
              db_type: str,
              batch_size: int = 16384,
              frequency_seconds: int = 10,
              **kwargs):
        """
        Insert data and train model. This is JAI's crème de la crème.

        Args
        ----
        name : str
            Database name.
        data : pandas.DataFrame or pandas.Series
            Data to be inserted and used for training.
        db_type : str
            Database type {Supervised, Unsupervised, Text, FastText, TextEdit, Image}
        batch_size : int
            Size of batch to insert the data.`Default is 16384 (2**14)`.
        frequency_seconds : int
            Time in between each check of status. `Default is 10`.
        **kwargs
            Parameters that should be passed as a dictionary in compliance with the
            API methods. In other words, every kwarg argument should be passed as if
            it were in the body of a POST method. **To check all possible kwargs in
            Jai.setup method, you can check the** `Setup kwargs`_ **section**.

        Return
        ------
        insert_response : dict
            Dictionary of responses for each data insertion.
        setup_response : dict
            Setup response telling if the model started training.

        Example
        -------
        >>> name = 'chosen_name'
        >>> data = # data in pandas.DataFrame format
        >>> j = Jai(AUTH_KEY)
        >>> _, setup_response = j.setup(name=name, data=data, db_type="Supervised", label={"task": "metric_classification", "label_name": "my_label"})
        >>> print(setup_response)
        {
            "Task": "Training",
            "Status": "Started",
            "Description": "Training of database chosen_name has started."
        }
        """

        # delete data reamains
        self.delete_raw_data(name)

        # make sure our data has the correct type and is free of NAs
        data = self._check_dtype_and_clean(data=data, db_type=db_type)

        # insert data
        insert_responses = self._insert_data(data=data,
                                             name=name,
                                             batch_size=batch_size,
                                             db_type=db_type)

        # check if we inserted everything we were supposed to
        self._check_ids_consistency(name=name, data=data)

        # train model
        setup_response = self._setup_database(name, db_type, **kwargs)

        if frequency_seconds >= 1:
            self.wait_setup(name=name, frequency_seconds=frequency_seconds)

        return insert_responses, setup_response

    def add_data(self,
                 name: str,
                 data,
                 batch_size: int = 16384,
                 frequency_seconds: int = 10):
        """
        Insert raw data and extract their latent representation.

        This method should be used when we already setup up a database using `setup()`
        and want to create the vector representations of new data
        using the model we already trained for the given database.

        Args
        ----
        name : str
            String with the name of a database in your JAI environment.
        data : pandas.DataFrame or pandas.Series
            Data to be inserted and used for training.
        batch_size : int
            Size of batch to send the data. `Default is 16384`.
        frequency_seconds : int
            Time in between each check of status. `Default is 10`.

        Return
        -------
        insert_responses: dict
            Dictionary of responses for each batch. Each response contains
            information of whether or not that particular batch was successfully inserted.
        """
        # delete data reamains
        self.delete_raw_data(name)

        # get the db_type
        db_type = self._get_dtype(name)

        # make sure our data has the correct type and is free of NAs
        data = self._check_dtype_and_clean(data=data, db_type=db_type)

        # insert data
        insert_responses = self._insert_data(data=data,
                                             name=name,
                                             batch_size=batch_size,
                                             db_type=db_type)

        # check if we inserted everything we were supposed to
        self._check_ids_consistency(name=name, data=data)

        # add data per se
        add_data_response = self._append(name=name)

        if frequency_seconds >= 1:
            self.wait_setup(name=name, frequency_seconds=frequency_seconds)

        return insert_responses, add_data_response

    def _append(self, name: str):
        """
        Add data to a database that has been previously trained.
        This is a protected method.

        Args
        ----
        name : str
            String with the name of a database in your JAI environment.

        Return
        ------
        response : dict
            Dictionary with the API response.
        """
        response = requests.patch(self.url + f"/data/{name}",
                                  headers=self.header)
        if response.status_code == 202:
            return response.json()
        else:
            return self.assert_status_code(response)

    def _insert_json(self, name: str, df_json):
        """
        Insert data in JSON format. This is a protected method.

        Args
        ----
        name : str
            String with the name of a database in your JAI environment.
        df_json : dict
            Data in JSON format.

        Return
        ------
        response : dict
            Dictionary with the API response.
        """
        response = requests.post(self.url + f"/data/{name}",
                                 headers=self.header,
                                 data=df_json)
        if response.status_code == 200:
            return response.json()
        else:
            return self.assert_status_code(response)

    def _check_kwargs(self, db_type, **kwargs):
        """
        Sanity checks in the keyword arguments.
        This is a protected method.

        Args
        ----
        db_type : str
            Database type (Supervised, Unsupervised, Text...)

        Return
        ------
        body: dict
            Body to be sent in the POST request to the API.
        """
        possible = ["hyperparams", "callback_url"]
        must = []
        if db_type == "Unsupervised":
            possible.extend([
                'num_process', 'cat_process', 'high_process', 'mycelia_bases'
            ])
        elif db_type == "Supervised":
            possible.extend([
                'num_process', 'cat_process', 'high_process', 'mycelia_bases',
                'label', 'split'
            ])
            must.extend(['label'])

        missing = [key for key in must if kwargs.get(key, None) is None]
        if len(missing) > 0:
            raise ValueError(f"missing arguments {missing}")

        body = {}
        flag = True
        for key in possible:
            val = kwargs.get(key, None)
            if val is not None:
                if flag:
                    print("Recognized setup args:")
                    flag = False
                print(f"{key}: {val}")
                body[key] = val

        body["db_type"] = db_type
        return body

    def _setup_database(self, name: str, db_type, overwrite=False, **kwargs):
        """
        Call the API method for database setup.
        This is a protected method.

        Args
        ----
        name : str
            String with the name of a database in your JAI environment.
        db_type : str
            Database type (Supervised, Unsupervised, Text...)
        overwrite : bool
            [Optional] Whether of not to overwrite the given database. `Default is False`.
        **kwargs:
            Any parameters the user wants to (or needs to) set for the given datase. Please
            refer to the API methods to see the possible arguments.

        Return
        -------
        response : dict
            Dictionary with the API response.
        """
        body = self._check_kwargs(db_type=db_type, **kwargs)
        response = requests.post(
            self.url + f"/setup/{name}?overwrite={overwrite}",
            headers=self.header,
            data=json.dumps(body),
        )

        if response.status_code == 201:
            return response.json()
        else:
            return self.assert_status_code(response)

    def fields(self, name: str):
        """
        Get the table fields for a Supervised/Unsupervised database.

        Args
        ----
        name : str
            String with the name of a database in your JAI environment.

        Return
        ------
        response : dict
            Dictionary with table fields.

        Example
        -------
        >>> name = 'chosen_name'
        >>> j = Jai(AUTH_KEY)
        >>> fields = j.fields(name=name)
        >>> print(fields)
        {'id': 0, 'feature1': 0.01, 'feature2': 'string', 'feature3': 0}
        """
        dtype = self._get_dtype(name)
        if dtype != "Unsupervised" and dtype != "Supervised":
            raise ValueError(
                "'fields' method is only available to dtype Unsupervised and Supervised."
            )

        response = requests.get(self.url + f"/table/fields/{name}",
                                headers=self.header)
        if response.status_code == 200:
            return response.json()
        else:
            return self.assert_status_code(response)

    def wait_setup(self, name: str, frequency_seconds: int = 5):
        """
        Wait for the setup (model training) to finish

        Placeholder method for scripts.

        Args
        ----
        name : str
            String with the name of a database in your JAI environment.
        frequency_seconds : int, optional
            Number of seconds apart from each status check. `Default is 5`.

        Return
        ------
        None.
        """
        max_steps = None
        while max_steps is None:
            status = self.status[name]
            starts_at, max_steps = pbar_steps(status=status)
            time.sleep(1)

        step = starts_at
        aux = 0
        with tqdm(total=max_steps, desc="JAI is working") as pbar:
            while status['Status'] != 'Task ended successfully.':
                if status['Status'] == 'Something went wrong.':
                    raise BaseException(status['Description'])
                if (step == starts_at) and (aux == 0):
                    pbar.update(starts_at)
                else:
                    diff = step - starts_at
                    pbar.update(diff)
                    starts_at = step
                step, _ = pbar_steps(status=status, step=step)
                time.sleep(frequency_seconds)
                status = self.status[name]
                aux += 1
            if (starts_at != max_steps) and aux != 0:
                diff = max_steps - starts_at
                pbar.update(diff)
            elif (starts_at != max_steps) and aux == 0:
                pbar.update(max_steps)
        self._delete_status(name)
        return status

    def delete_raw_data(self, name: str):
        """
        Delete raw data. It is good practice to do this after training a model.

        Args
        ----
        name : str
            String with the name of a database in your JAI environment.

        Return
        -------
        response : dict
            Dictionary with the API response.

        Example
        ----------
        >>> name = 'chosen_name'
        >>> j = Jai(AUTH_KEY)
        >>> j.delete_raw_data(name=name)
        'All raw data from database 'chosen_name' was deleted!'
        """
        response = requests.delete(self.url + f"/data/{name}",
                                   headers=self.header)
        if response.status_code == 200:
            return response.json()
        else:
            return self.assert_status_code(response)

    def delete_database(self, name: str):
        """
        Delete a database and everything that goes with it (I thank you all).

        Args
        ----
        name : str
            String with the name of a database in your JAI environment.

        Return
        ------
        response : dict
            Dictionary with the API response.

        Example
        -------
        >>> name = 'chosen_name'
        >>> j = Jai(AUTH_KEY)
        >>> j.delete_database(name=name)
        'Bombs away! We nuked database chosen_name!'
        """
        response = requests.delete(self.url + f"/database/{name}",
                                   headers=self.header)
        if response.status_code == 200:
            return response.json()
        else:
            return self.assert_status_code(response)

    def embedding(self,
                  name: str,
                  data,
                  db_type="TextEdit",
                  hyperparams=None,
                  overwrite=False):
        """
        Quick embedding for high numbers of categories in columns.

        Parameters
        ----------
        name: str
            String with the name of a database in your JAI environment.
        data : pd.Series
            Data for your text based model.
        db_type : str, optional
            type of model to be trained. The default is 'FastText'.
        hyperparams: optional
            See setup documentation for the db_type used.

        Returns
        -------
        name : str
            name of the base where the data was embedded.

        """
        if isinstance(data, pd.Series):
            data = data.copy()
        else:
            raise ValueError("data must be a Series")

        ids = data.index

        if db_type == "TextEdit":
            hyperparams = {
                "nt": np.clip(np.round(len(data) / 10, -3), 1000, 10000)
            }

        if name not in self.names or overwrite:
            self.setup(
                name,
                data,
                db_type=db_type,
                overwrite=overwrite,
                hyperparams=hyperparams,
            )
        else:
            missing = ids[~np.isin(ids, self.ids(name, "complete"))]
            if len(missing) > 0:
                self.add_data(name, data.loc[missing])
        return ids

    def match(self,
              name: str,
              data_left,
              data_right,
              top_k: int = 100,
              threshold: float = None,
              original_data: bool = False,
              overwrite: bool = False):
        """
        Match two datasets with their possible equal values.

        Queries the data right to get the similar results in data left.

        Parameters
        ----------
        name: str
            String with the name of a database in your JAI environment.
        data_left, data_right : pd.Series
            data to be matched.
        top_k : int, optional
            Number of similars to query. Default is 100.
        threshold : float, optional
            Distance threshold to decide if the result is the same item or not.
            Smaller distances give more strict results. Default is None.
            The threshold is automatically set by default, but may need manual
            setting for more accurate results.
        original_data : bool, optional
            If True, returns the values of the original data along with the ids.
            Default is False.
        overwrite : bool, optional
            If True, then the model is always retrained. Default is False.

        Returns
        -------
        pd.DataFrame
            Returns a dataframe with the matching ids of data_left and data_right.

        Example
        -------
        >>> import pandas as pd
        >>> from jai.processing import process_similar
        >>>
        >>> j = Jai(AUTH_KEY)
        >>> match = j.match(name, data1, data2)
        >>> match
                  id_left     id_right     distance
           0            1            2         0.11
           1            2            1         0.11
           2            3          NaN          NaN
           3            4          NaN          NaN
           4            5            5         0.15
        """
        self.embedding(name, data_left, overwrite=overwrite)
        similar = self.similar(name, data_right, top_k=top_k)
        processed = process_similar(similar,
                                    threshold=threshold,
                                    return_self=True)
        match = pd.DataFrame(processed).sort_values('query_id')
        match = match.rename(columns={"id": "id_left", "query_id": "id_right"})
        if original_data:
            match['data_letf'] = data_left.loc[match['id_left']].values
            match['data_rigth'] = data_right.loc[match['id_right']].values

        return match

    def resolution(self,
                   name: str,
                   data,
                   top_k: int = 20,
                   threshold: float = None,
                   original_data: bool = False,
                   overwrite=False):
        """
        Find possible duplicated values within the data.

        Parameters
        ----------
        name: str
            String with the name of a database in your JAI environment.
        data : pd.Series
            data to find duplicates.
        top_k : int, optional
            Number of similars to query. Default is 100.
        threshold : float, optional
            Distance threshold to decide if the result is the same item or not.
            Smaller distances give more strict results. Default is None.
            The threshold is automatically set by default, but may need manual
            setting for more accurate results.
        original_data : bool, optional
            If True, returns the values of the original data along with the ids.
            Default is False.
        overwrite : bool, optional
            If True, then the model is always retrained. Default is False.

        Returns
        -------
        dict
            each key is the id and the value is a list of ids that are duplicates.

        Example
        -------
        >>> import pandas as pd
        >>> from jai.processing import process_similar
        >>>
        >>> j = Jai(AUTH_KEY)
        >>> results = j.resolution(name, data)
        >>> results
          id  resolution_id
           0              0
           1              0
           2              0
           3              3
           4              3
           5              5
        """

        inverse, uniques = data.factorize()
        series_unique = data.drop_duplicates()
        inverse = series_unique.index[inverse]

        ids = self.embedding(name, series_unique, overwrite=overwrite)
        simliar = self.similar(name, ids, top_k=top_k)
        connect = process_resolution(simliar,
                                     threshold=threshold,
                                     return_self=True)
        r = pd.DataFrame(connect).set_index('id').sort_index()

        if original_data:
            r['Original'] = series_unique.loc[r.index.values].values
            r['Resolution'] = series_unique.loc[
                r["resolution_id"].values].values

        resolution = r.loc[inverse].copy()
        return resolution

    def fill(self, name: str, data, column: str, **kwargs):
        """
        Experimental

        Fills the column in data with the most likely value given the other columns.

        Parameters
        ----------
        name: str
            String with the name of a database in your JAI environment.
        data : pd.DataFrame
            data to fill NaN.
        column : str
            name of the column to be filled.
        **kwargs : TYPE
            Extra args for supervised model. See setup method.

        Returns
        -------
        list of dicts
            List of dicts with possible filling values for each id with column NaN.

        Example
        -------
        >>> import pandas as pd
        >>> from jai.processing import process_predict
        >>>
        >>> j = Jai(AUTH_KEY)
        >>> results = j.fill(name, data, COL_TO_FILL)
        >>> processed = process_predict(results)
        >>> pd.DataFrame(processed).sort_values('id')
                  id   sanity_prediction    confidence_level (%)
           0       1             value_1                    70.9
           1       4             value_1                    67.3
           2       7             value_1                    80.2
        """
        cat_threshold = kwargs.get("cat_threshold", 512)
        data = data.copy()
        vals = data[column].value_counts() < 2
        if vals.sum() > 0:
            eliminate = vals[vals].index.tolist()
            print(
                f"values {eliminate} from column {column} were removed for having less than 2 examples."
            )
            data.loc[data[column].isin(eliminate), column] = None

        mask = data[column].isna()
        train = data.loc[~mask].copy()
        test = data.loc[mask].drop(columns=[column])

        cat = train.select_dtypes(exclude="number")
        pre = cat.columns[cat.nunique() > cat_threshold].tolist()
        prep_bases = []
        for col in pre:
            id_col = "id_" + col
            origin = name + "_" + col
            origin = origin.lower().replace("-", "_").replace(" ", "_")[:35]
            train[id_col] = self.embedding(origin, train[col])
            test[id_col] = self.embedding(origin, test[col])
            prep_bases.append({"id_name": id_col, "db_parent": origin})
        train = train.drop(columns=pre)
        test = test.drop(columns=pre)

        if name not in self.names:
            label = {"task": "metric_classification", "label_name": column}
            split = {
                "type": "stratified",
                "split_column": column,
                "test_size": 0.2
            }
            mycelia_bases = kwargs.get("mycelia_bases", [])
            mycelia_bases.extend(prep_bases)
            self.setup(
                name,
                train,
                db_type="Supervised",
                hyperparams={"learning_rate": 0.001},
                label=label,
                split=split,
                **kwargs,
            )
        else:
            ids = train.index
            missing = ids[~np.isin(ids, self.ids(name, "complete"))]
            if len(missing) > 0:
                self.add_data(name, data.loc[missing])

        return self.predict(name, test, predict_proba=True)

    def sanity(self,
               name: str,
               data,
               data_validate=None,
               columns_ref: list = None,
               **kwargs):
        """
        Experimental

        Validates consistency in the columns (columns_ref).

        Parameters
        ----------
        name: str
            String with the name of a database in your JAI environment.
        data : pd.DataFrame
            Data reference of sound data.
        data_validate : TYPE, optional
            Data to be checked if is valid or not. The default is None.
        columns_ref : list, optional
            Columns that can have inconsistencies. As default we use all non numeric columns.
        kwargs :
            Extra args for supervised model except label and split. See setup method. Also:

            * **frac** (float):
                Percentage of the orignal dataframe to be shuffled to create
                invalid samples for each column in columns_ref. `Default is 0.1`.
            * **random_seed** (int):
                random seed. `Default is 42`.
            * **cat_threshold** (int):
                threshold for processing categorical columns with fasttext model.
                `Default is 512`.
            * **target** (str):
                target validation column. If target is already in data, shuffling is skipped.
                `Default is "is_valid"`.


        Returns
        -------
        list of dicts
            Result of data is valid or not.

        Example
        -------
        >>> import pandas as pd
        >>> from jai.processing import process_predict
        >>>
        >>> j = Jai(AUTH_KEY)
        >>> results = j.sanity(name, data)
        >>> processed = process_predict(results)
        >>> pd.DataFrame(processed).sort_values('id')
                  id   sanity_prediction    confidence_level (%)
           0       1               Valid                    70.9
           1       4             Invalid                    67.3
           2       7             Invalid                    80.6
           3      13               Valid                    74.2
        """
        if "id" in data.columns:
            data = data.set_index("id")

        frac = kwargs.get("frac", 0.1)
        random_seed = kwargs.get("random_seed", 42)
        cat_threshold = kwargs.get("cat_threshold", 512)
        target = kwargs.get("target", "is_valid")

        SKIP_SHUFFLING = target in data.columns

        np.random.seed(random_seed)

        data = data.copy()
        if data_validate is not None:
            data_validate = data_validate.copy()

        cat = data.select_dtypes(exclude="number")
        pre = cat.columns[cat.nunique() > cat_threshold].tolist()
        if columns_ref is None:
            columns_ref = cat.columns.tolist()
        elif not isinstance(columns_ref, list):
            columns_ref = columns_ref.tolist()

        prep_bases = []
        for col in pre:
            id_col = "id_" + col
            origin = name + "_" + col
            origin = origin.lower().replace("-", "_").replace(" ", "_")[:35]
            data[id_col] = self.embedding(origin, data[col])
            if data_validate is not None:
                data_validate[id_col] = self.embedding(origin,
                                                       data_validate[col])

            prep_bases.append({"id_name": id_col, "db_parent": origin})

            if col in columns_ref:
                columns_ref.remove(col)
                columns_ref.append(id_col)

        data = data.drop(columns=pre)
        if data_validate is not None:
            data_validate = data_validate.drop(columns=pre)
            test = data_validate.copy()
        else:
            test = data.copy()

        if name not in self.names:
            if not SKIP_SHUFFLING:

                def change(options, original):
                    return np.random.choice(options[options != original])

                # get a sample of the data and shuffle it
                sample = []
                for c in columns_ref:
                    s = data.sample(frac=frac)
                    uniques = s[c].unique()
                    s[c] = [change(uniques, v) for v in s[c]]
                    sample.append(s)
                sample = pd.concat(sample)

                # set target column values
                sample[target] = "Invalid"

                # set index of samples with different values as data

                idx = np.arange(len(data) + len(sample))
                mask_idx = np.logical_not(np.isin(idx, data.index))
                sample.index = idx[mask_idx][:len(sample)]
                data[target] = "Valid"
                train = pd.concat([data, sample])
            else:
                train = data.copy()

            label = {"task": "metric_classification", "label_name": target}
            split = {
                "type": "stratified",
                "split_column": target,
                "test_size": 0.2
            }

            mycelia_bases = kwargs.get("mycelia_bases", [])
            mycelia_bases.extend(prep_bases)

<<<<<<< HEAD
            self.setup(
                name,
                train,
                db_type="Supervised",
                hyperparams={"learning_rate": 0.001},
                label=label,
                split=split,
                **kwargs,
            )
=======
            self.setup(name,
                       train,
                       db_type="Supervised",
                       hyperparams={"learning_rate": 0.001},
                       label=label,
                       split=split,
                       **kwargs)

        return self.predict(name, test, predict_proba=True)

    def embedding(
        self,
        name: str,
        train,
        test=None,
        db_type="FastText",
        hyperparams=None,
    ):
        """
        Experimental

        Quick embedding for high numbers of categories in columns.

        Parameters
        ----------
        name: str
            String with the name of a database in your JAI environment.
        train : pd.Series
            Data to train your text based model.
        test : pd.Series, optional
            Extra data do be added to the database.
        db_type : str, optional
            type of model to be trained. The default is 'FastText'.
        hyperparams: optional
            See setup documentation for the db_type used.

        Returns
        -------
        name : str
            name of the base where the data was embedded.

        """

        if isinstance(train, pd.Series):
            train = train.copy()
        else:
            raise ValueError("train must be a Series")

        n = len(train)
        if test is None:
            values, inverse = np.unique(train, return_inverse=True)
>>>>>>> cbde0d1f
        else:
            ids = data.index
            missing = ids[~np.isin(ids, self.ids(name, "complete"))]
            if len(missing) > 0:
                self.add_data(name, data.loc[missing])

        return self.predict(name, test, predict_proba=True)<|MERGE_RESOLUTION|>--- conflicted
+++ resolved
@@ -1472,7 +1472,6 @@
             mycelia_bases = kwargs.get("mycelia_bases", [])
             mycelia_bases.extend(prep_bases)
 
-<<<<<<< HEAD
             self.setup(
                 name,
                 train,
@@ -1482,59 +1481,6 @@
                 split=split,
                 **kwargs,
             )
-=======
-            self.setup(name,
-                       train,
-                       db_type="Supervised",
-                       hyperparams={"learning_rate": 0.001},
-                       label=label,
-                       split=split,
-                       **kwargs)
-
-        return self.predict(name, test, predict_proba=True)
-
-    def embedding(
-        self,
-        name: str,
-        train,
-        test=None,
-        db_type="FastText",
-        hyperparams=None,
-    ):
-        """
-        Experimental
-
-        Quick embedding for high numbers of categories in columns.
-
-        Parameters
-        ----------
-        name: str
-            String with the name of a database in your JAI environment.
-        train : pd.Series
-            Data to train your text based model.
-        test : pd.Series, optional
-            Extra data do be added to the database.
-        db_type : str, optional
-            type of model to be trained. The default is 'FastText'.
-        hyperparams: optional
-            See setup documentation for the db_type used.
-
-        Returns
-        -------
-        name : str
-            name of the base where the data was embedded.
-
-        """
-
-        if isinstance(train, pd.Series):
-            train = train.copy()
-        else:
-            raise ValueError("train must be a Series")
-
-        n = len(train)
-        if test is None:
-            values, inverse = np.unique(train, return_inverse=True)
->>>>>>> cbde0d1f
         else:
             ids = data.index
             missing = ids[~np.isin(ids, self.ids(name, "complete"))]
