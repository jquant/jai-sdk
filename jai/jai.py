import secrets
import json
import pandas as pd
import numpy as np
import requests
import time

from .functions.utils_funcs import data2json
from .functions.classes import PossibleDtypes, Mode
from .functions.auxiliar import pbar_steps, compare_regex
from pandas.api.types import is_integer_dtype
from tqdm import trange, tqdm

__all__ = ["Jai"]


class Jai:
    """
    Base class for communication with the Mycelia API.

    Used as foundation for more complex applications for data validation such
    as matching tables, resolution of duplicated values, filling missing values
    and more.

    """
    def __init__(self, auth_key: str, url: str = None):
        """
        Inicialize the Jai class.

        An authorization key is needed to use the Mycelia API.


        Parameters
        ----------
        auth_key : str
            Authorization key for the use of the API.
        url : str, optional
            Param used for development purposes. `Default is None`.

        Returns
        -------
            None

        """
        if url is None:
            self.__url = "https://mycelia.azure-api.net"
            self.header = {"Auth": auth_key}
        else:
            if url.endswith("/"):
                url = url[:-1]
            self.__url = url
            self.header = {"company-key": auth_key}

    @property
    def url(self):
        """
        API Url that the class uses for requests made.

        """
        return self.__url

    @property
    def names(self):
        """
        Retrieves collections already created for the provided Auth Key.

        Args
        ----
            None

        Return
        ------
            List with the collections created so far.

        Example
        -------
        >>> j.names
        ['jai_database', 'jai_unsupervised', 'jai_supervised']

        """
<<<<<<< HEAD
        response = requests.get(
            url=self.url + "/info?mode=names", headers=self.header
        )
=======
        response = requests.get(url=self.base_api_url + "/info?mode=names",
                                headers=self.header)
>>>>>>> b88b6cb9
        if response.status_code == 200:
            return response.json()
        else:
            return self.assert_status_code(response)

    @property
    def info(self):
        """
        Get name and type of each database in your environment.

        Args
        ----
            None

        Return
        ------
        pandas.DataFrame
            Pandas dataframe with name and type of each database in your environment.

        Example
        -------
        >>> j.info
                                db_name       db_type
        0                  jai_database          Text
        1              jai_unsupervised  Unsupervised
        2                jai_supervised    Supervised
        """
<<<<<<< HEAD
        response = requests.get(
            url=self.url + "/info?mode=complete", headers=self.header
        )
=======
        response = requests.get(url=self.base_api_url + "/info?mode=complete",
                                headers=self.header)
>>>>>>> b88b6cb9
        if response.status_code == 200:
            df = pd.DataFrame(response.json()).rename({
                "db_name": "name",
                "db_type": "type"
            })
            return df
        else:
            return self.assert_status_code(response)

    @property
    def status(self):
        """
        Get the status of your JAI environment when training.

        Args
        ----
            None

        Return
        ------
        response : dict
            A `JSON` file with the current status of the training tasks.

        Example
        -------
        >>> j.status
        {
            "Task": "Training",
            "Status": "Completed",
            "Description": "Training of database YOUR_DATABASE has ended."
        }
        """
<<<<<<< HEAD
        response = requests.get(
            self.url + "/status", headers=self.header)
=======
        response = requests.get(self.base_api_url + "/status",
                                headers=self.header)
>>>>>>> b88b6cb9
        if response.status_code == 200:
            return response.json()
        else:
            return self.assert_status_code(response)

    def generate_name(self,
                      length: int = 8,
                      prefix: str = "",
                      suffix: str = ""):
        """

        Generate a random string. You can pass a prefix and/or suffix. In this case,
        the generated string will be a concatenation of `prefix + random + suffix`.

        Args
        ----
        length : int
            Length for the desired string. `Default is 8`.
        prefix : str
            Prefix of your string. `Default is empty`.
        suffix  : str
            Suffix of your string. `Default is empty`.

        Returns
        -------
        str
            A random string.

        Example
        ----------
        >>> j.generate_name()
        13636a8b
        >>> j.generate_name(length=16, prefix="company")
        companyb8bbd445d

        """
        len_prefix = len(prefix)
        len_suffix = len(suffix)

        if length <= len_prefix + len_suffix:
            raise ValueError(
                f"length {length} is should be larger than {len_prefix+len_suffix} for prefix and suffix inputed."
            )

        length -= len_prefix + len_suffix
        code = secrets.token_hex(length)[:length].lower()
        name = str(prefix) + str(code) + str(suffix)
        names = self.names

        while name in names:
            code = secrets.token_hex(length)[:length].lower()
            name = str(prefix) + str(code) + str(suffix)

        return name

    def assert_status_code(self, response):
        # find a way to process this
        # what errors to raise, etc.
        # raise ValueError(response.content)
        print(response.json())
        return response

    def similar(self, name: str, data, top_k: int = 5,
                batch_size: int = 16384):
        """
        Query a database in search for the `top_k` most similar entries for each
        input data passed as argument.

        Args
        ----
        name : str
            String with the name of a database in your JAI environment.
        data : list, pd.Series or pd.DataFrame
            Data to be queried for similar inputs in your database.
        top_k : int
            Number of k similar items that we want to return. `Default is 5`.
        batch_size : int
            Size of batches to send the data. `Default is 16384`.

        Return
        ------
        results : dict
            Dictionary with the index and distance of the k most similar items.

        Example
        -------
        >>> name = 'chosen_name'
        >>> DATA_ITEM = # data in the format of the database
        >>> TOP_K = 3
        >>> j = Jai(AUTH_KEY)
        >>> df_index_distance = j.similar(name, DATA_ITEM, TOP_K)
        >>> print(pd.DataFrame(df_index_distance['similarity']))
           id  distance
        10007       0.0
        45568    6995.6
         8382    7293.2
        """
        dtype = self._get_dtype(name)

        if isinstance(data, list):
            data = np.array(data)

        is_id = is_integer_dtype(data)

        results = []
        for i in trange(0, len(data), batch_size, desc="Similar"):
            if is_id:
                if isinstance(data, pd.Series):
                    _batch = data.iloc[i:i + batch_size].tolist()
                elif isinstance(data, pd.Index):
                    _batch = data[i:i + batch_size].tolist()
                else:
                    _batch = data[i:i + batch_size].tolist()
                res = self._similar_id(name, _batch, top_k=top_k)
            else:
                if isinstance(data, (pd.Series, pd.DataFrame)):
                    _batch = data.iloc[i:i + batch_size]
                else:
                    _batch = data[i:i + batch_size]
                res = self._similar_json(name,
                                         data2json(_batch, dtype=dtype),
                                         top_k=top_k)
            results.extend(res["similarity"])
        return results

    def _similar_id(self,
                    name: str,
                    id_item: int,
                    top_k: int = 5,
                    method="PUT"):
        """
        Creates a list of dicts, with the index and distance of the k items most similars given an id.
        This is a protected method.

        Args
        ----
        name : str
            String with the name of a database in your JAI environment.

        idx_tem : int
            Index of the item the user is looking for.

        top_k : int
            Number of k similar items we want to return. `Default is 5`.

        Return
        ------
        response : dict
            Dictionary with the index and distance of `the k most similar items`.
        """
        if method == "GET":
            if isinstance(id_item, list):
                id_req = "&".join(["id=" + str(i) for i in set(id_item)])
<<<<<<< HEAD
                url = self.url + \
                    f"/similar/id/{name}?{id_req}&top_k={top_k}"
            elif isinstance(id_item, int):
                url = (
                    self.url +
                    f"/similar/id/{name}?id={id_item}&top_k={top_k}"
                )
=======
                url = self.base_api_url + \
                    f"/similar/id/{name}?{id_req}&top_k={top_k}"
            elif isinstance(id_item, int):
                url = (self.base_api_url +
                       f"/similar/id/{name}?id={id_item}&top_k={top_k}")
>>>>>>> b88b6cb9
            else:
                raise TypeError(
                    f"id_item param must be int or list, {type(id_item)} found."
                )

            response = requests.get(url, headers=self.header)
        elif method == "PUT":
            if isinstance(id_item, list):
                pass
            elif isinstance(id_item, int):
                id_item = [id_item]
            else:
                raise TypeError(
                    f"id_item param must be int or list, {type(id_item)} found."
                )

            response = requests.put(
                self.url + f"/similar/id/{name}?top_k={top_k}",
                headers=self.header,
                data=json.dumps(id_item),
            )
        else:
            raise ValueError("method must be GET or PUT.")

        if response.status_code == 200:
            return response.json()
        else:
            return self.assert_status_code(response)

    def _get_dtype(self, name):
        """
        Return the database type.

        Parameters
        ----------
        name : str
            String with the name of a database in your JAI environment.

        Raises
        ------
        ValueError
            If the name is not valid.

        Returns
        -------
        db_type : str
            The name of the type of the database.

        """
        dtypes = self.info
        if self.is_valid(name):
            return dtypes.loc[dtypes["db_name"] == name, "db_type"].values[0]
        else:
            raise ValueError(f"{name} is not a valid name.")

    def _similar_json(self, name: str, data_json, top_k: int = 5):
        """
        Creates a list of dicts, with the index and distance of the k items most similars given a JSON data entry.
        This is a protected method

        Args
        ----
        name : str
            String with the name of a database in your JAI environment.

        data_json : dict (JSON)
            Data in JSON format. Each input in the dictionary will be used to search for the `top_k` most
            similar entries in the database.

        top_k : int
            Number of k similar items we want to return. `Default is 5`.

        Return
        ------
        response : dict
            Dictionary with the index and distance of `the k most similar items`.
        """
        url = self.url + f"/similar/data/{name}?top_k={top_k}"

        response = requests.put(url, headers=self.header, data=data_json)
        if response.status_code == 200:
            return response.json()
        else:
            return self.assert_status_code(response)

    def _check_dtype_and_clean(self, data, db_type):
        """
        Check data type and remove NAs from the data.
        This is a protected method.

        Args
        ----
        data : pandas.DataFrame or pandas.Series
            Data to be checked and cleaned.

        db_type : str
            Database type (Supervised, Unsupervised, Text...)

        Return
        ------
        data : pandas.DataFrame or pandas.Series
            Data without NAs
        """
        if isinstance(data, (list, np.ndarray)):
            data = pd.Series(data)
        elif not isinstance(data, (pd.Series, pd.DataFrame)):
            raise TypeError(f"Inserted data is of type {type(data)},\
 but supported types are list, np.ndarray, pandas.Series or pandas.DataFrame")
        if db_type in [
                PossibleDtypes.text,
                PossibleDtypes.fasttext,
                PossibleDtypes.edit,
        ]:
            data = data.dropna()
        else:
            cols_to_drop = []
            for col in data.select_dtypes(include="category").columns:
                if data[col].nunique() > 1024:
                    cols_to_drop.append(col)
            data = data.dropna(subset=cols_to_drop)
        return data

    def predict(self,
                name: str,
                data,
                predict_proba: bool = False,
                batch_size: int = 16384):
        """
        Predict the output of new data for a given database.

        Args
        ----
        name : str
            String with the name of a database in your JAI environment.
        data : list, pd.Series or pd.DataFrame
            Data to be queried for similar inputs in your database.
        predict_proba : bool
            Whether or not to return the probabilities of each prediction. `Default is False`.
        batch_size : int
            Size of batches to send the data. `Default is 16384`.

        Return
        ------
        results : list of dicts
            List of predictions for the data passed as parameter.

        Example
        ----------
        >>> name = 'chosen_name'
        >>> DATA_ITEM = # data in the format of the database
        >>> j = Jai(AUTH_KEY)
        >>> preds = j.predict(name, DATA_ITEM)
        >>> print(preds)
        [{"id":0, "predict": "class1"}, {"id":1, "predict": "class0"}]
        >>> preds = j.predict(name, DATA_ITEM, predict_proba=True)
        >>> print(preds)
        [{"id": 0 , "predict"; {"class0": 0.1, "class1": 0.6, "class2": 0.3}}]
        """
        dtype = self._get_dtype(name)
        if dtype != "Supervised":
            raise ValueError("predict is only available to dtype Supervised.")

        results = []
        for i in trange(0, len(data), batch_size, desc="Predict"):
            if isinstance(data, (pd.Series, pd.DataFrame)):
                _batch = data.iloc[i:i + batch_size]
            else:
                _batch = data[i:i + batch_size]
            res = self._predict(name,
                                data2json(_batch, dtype=dtype),
                                predict_proba=predict_proba)
            results.extend(res)
        return results

    def _predict(self, name: str, data_json, predict_proba: bool = False):
        """
        Predict the output of new data for a given database by calling its
        respecive API method. This is a protected method.

        Args
        ----
        name : str
            String with the name of a database in your JAI environment.
        data_json : JSON file (dict)
            Data to be queried for similar inputs in your database.
        predict_proba : bool
            Whether or not to return the probabilities of each prediction. `Default is False`.

        Return
        -------
        results : dict
            Dictionary of predctions for the data passed as parameter.
        """
<<<<<<< HEAD
        url = self.url + \
=======
        url = self.base_api_url + \
>>>>>>> b88b6cb9
            f"/predict/{name}?predict_proba={predict_proba}"

        response = requests.put(url, headers=self.header, data=data_json)
        if response.status_code == 200:
            return response.json()
        else:
            return self.assert_status_code(response)

    def ids(self, name: str, mode: Mode = "simple"):
        """
        Get id information of a given database.

        Args
        mode : str, optional

        Return
        -------
        response: list
            List with the actual ids (mode: 'complete') or a summary of ids
            ('simple'/'summarized') of the given database.

        Example
        ----------
        >>> name = 'chosen_name'
        >>> j = Jai(AUTH_KEY)
        >>> ids = j.ids(name)
        >>> print(ids)
        ['891 items from 0 to 890']
        """
<<<<<<< HEAD
        response = requests.get(
            self.url + f"/id/{name}?mode={mode}", headers=self.header
        )
=======
        response = requests.get(self.base_api_url + f"/id/{name}?mode={mode}",
                                headers=self.header)
>>>>>>> b88b6cb9
        if response.status_code == 200:
            return response.json()
        else:
            return self.assert_status_code(response)

    def is_valid(self, name: str):
        """
        Check if a given name is a valid database name (i.e., if it is in your environment).

        Args
        ----
        `name`: str
            String with the name of a database in your JAI environment.

        Return
        ------
        response: bool
            True if name is in your environment. False, otherwise.

        Example
        -------
        >>> name = 'chosen_name'
        >>> j = Jai(AUTH_KEY)
        >>> check_valid = j.is_valid(name)
        >>> print(check_valid)
        True
        """
<<<<<<< HEAD
        response = requests.get(
            self.url + f"/validation/{name}", headers=self.header
        )
=======
        response = requests.get(self.base_api_url + f"/validation/{name}",
                                headers=self.header)
>>>>>>> b88b6cb9
        if response.status_code == 200:
            return response.json()["value"]
        else:
            return self.assert_status_code(response)

    def _temp_ids(self, name: str, mode: Mode = "simple"):
        """
        Get id information of a RAW database (i.e., before training). This is a protected method

        Args
        ----
        name : str
            String with the name of a database in your JAI environment.
        mode : str, optional
            Level of detail to return. Possible values are 'simple', 'summarized' or 'complete'.

        Return
        -------
        response: list
            List with the actual ids (mode: 'complete') or a summary of ids
            ('simple'/'summarized') of the given database.
        """
<<<<<<< HEAD
        response = requests.get(
            self.url + f"/setup/ids/{name}?mode={mode}", headers=self.header
        )
=======
        response = requests.get(self.base_api_url +
                                f"/setup/ids/{name}?mode={mode}",
                                headers=self.header)
>>>>>>> b88b6cb9
        if response.status_code == 200:
            return response.json()
        else:
            return self.assert_status_code(response)

    def _insert_data(self, data, name, db_type, batch_size):
        """
        Insert raw data for training. This is a protected method.

        Args
        ----------
        name : str
            String with the name of a database in your JAI environment.
        db_type : str
            Database type (Supervised, Unsupervised, Text...)
        batch_size : int
            Size of batch to send the data.

        Return
        ------
        insert_responses : dict
            Dictionary of responses for each batch. Each response contains
            information of whether or not that particular batch was successfully inserted.
        """
        insert_responses = {}
        for i, b in enumerate(
                trange(0, len(data), batch_size, desc="Insert Data")):
            _batch = data.iloc[b:b + batch_size]
            insert_responses[i] = self._insert_json(
                name, data2json(_batch, dtype=db_type))
        return insert_responses

    def _check_ids_consistency(self, name, data):
        """
        Check if inserted data is consistent with what we expect.
        This is mainly to assert that all data was properly inserted.

        Args
        ----
        name : str
            Database name.
        data : pandas.DataFrame or pandas.Series
            Inserted data.

        Return
        ------
        None or Exception
            If an inconsistency is found, an error is raised.
        """
        inserted_ids = self._temp_ids(name)
        if len(data) != int(inserted_ids[0].split()[0]):
            print(f"Found invalid ids: {inserted_ids[0]}")
            print(self.delete_raw_data(name))
            raise Exception(
                "Something went wrong on data insertion. Please try again.")

    def setup(self,
              name: str,
              data,
              db_type: str,
              batch_size: int = 16384,
              frequency_seconds: int = 0,
              **kwargs):
        """
        Insert data and train model. This is JAI's crème de la crème.

        Args
        ----
        name : str
            Database name.
        data : pandas.DataFrame or pandas.Series
            Data to be inserted and used for training.
        db_type : str
            Database type (Supervised, Unsupervised, Text...)
        batch_size : int
            Size of batch to insert the data. Default is 16384 (2**14).
        **kwargs
            Parameters that should be passed as a dictionary in compliance with the
            API methods. In other words, every kwarg argument should be passed as if
            it were in the body of a POST method. **To check all possible kwargs in
            Jai.setup method, you can check the** `Setup kwargs`_ **section**.

        Return
        ------
        insert_response : dict
            Dictionary of responses for each data insertion.
        setup_response : dict
            Setup response telling if the model started training.

        Example
        -------
        >>> name = 'chosen_name'
        >>> data = # data in pandas.DataFrame format
        >>> j = Jai(AUTH_KEY)
        >>> _, setup_response = j.setup(name=name, data=data, db_type="Supervised", label={"task": "metric_classification", "label_name": "my_label"})
        >>> print(setup_response)
        {
            "Task": "Training",
            "Status": "Started",
            "Description": "Training of database chosen_name has started."
        }
        """

        # delete data reamains
        self.delete_raw_data(name)

        # make sure our data has the correct type and is free of NAs
        data = self._check_dtype_and_clean(data=data, db_type=db_type)

        # insert data
        insert_responses = self._insert_data(data=data,
                                             name=name,
                                             batch_size=batch_size,
                                             db_type=db_type)

        # check if we inserted everything we were supposed to
        self._check_ids_consistency(name=name, data=data)

        # train model
        setup_response = self._setup_database(name, db_type, **kwargs)

        if frequency_seconds >= 1:
            self.wait_setup(name=name, frequency_seconds=frequency_seconds)

        return insert_responses, setup_response

    def add_data(self,
                 name: str,
                 data,
                 batch_size: int = 16384,
                 frequency_seconds: int = 0):
        """
        Insert raw data and extract their latent representation.

        This method should be used when we already setup up a database using `setup()`
        and want to create the vector representations of new data
        using the model we already trained for the given database.

        Args
        ----
        name : str
            String with the name of a database in your JAI environment.
        data : pandas.DataFrame or pandas.Series
            Data to be inserted and used for training.
        batch_size : int
            Size of batch to send the data. `Default is 16384`.

        Return
        -------
        insert_responses: dict
            Dictionary of responses for each batch. Each response contains
            information of whether or not that particular batch was successfully inserted.
        """
        # delete data reamains
        self.delete_raw_data(name)

        # get the db_type
        db_type = self._get_dtype(name)

        # make sure our data has the correct type and is free of NAs
        data = self._check_dtype_and_clean(data=data, db_type=db_type)

        # insert data
        insert_responses = self._insert_data(data=data,
                                             name=name,
                                             batch_size=batch_size,
                                             db_type=db_type)

        # check if we inserted everything we were supposed to
        self._check_ids_consistency(name=name, data=data)

        # add data per se
        add_data_response = self._append(name=name)

        if frequency_seconds >= 1:
            self.wait_setup(name=name, frequency_seconds=frequency_seconds)

        return insert_responses, add_data_response

    def _append(self, name: str):
        """
        Add data to a database that has been previously trained.
        This is a protected method.

        Args
        ----
        name : str
            String with the name of a database in your JAI environment.

        Return
        ------
        response : dict
            Dictionary with the API response.
        """
<<<<<<< HEAD
        response = requests.patch(
            self.url + f"/data/{name}", headers=self.header
        )
=======
        response = requests.patch(self.base_api_url + f"/data/{name}",
                                  headers=self.header)
>>>>>>> b88b6cb9
        if response.status_code == 202:
            return response.json()
        else:
            return self.assert_status_code(response)

    def _insert_json(self, name: str, df_json):
        """
        Insert data in JSON format. This is a protected method.

        Args
        ----
        name : str
            String with the name of a database in your JAI environment.
        df_json : dict
            Data in JSON format.

        Return
        ------
        response : dict
            Dictionary with the API response.
        """
<<<<<<< HEAD
        response = requests.post(
            self.url + f"/data/{name}", headers=self.header, data=df_json
        )
=======
        response = requests.post(self.base_api_url + f"/data/{name}",
                                 headers=self.header,
                                 data=df_json)
>>>>>>> b88b6cb9
        if response.status_code == 200:
            return response.json()
        else:
            return self.assert_status_code(response)

    def _check_kwargs(self, db_type, **kwargs):
        """
        Sanity checks in the keyword arguments.
        This is a protected method.

        Args
        ----
        db_type : str
            Database type (Supervised, Unsupervised, Text...)

        Return
        ------
        body: dict
            Body to be sent in the POST request to the API.
        """
        possible = ["hyperparams", "callback_url"]
        must = []
        if db_type == "Unsupervised":
            possible.extend([
                'num_process', 'cat_process', 'high_process', 'mycelia_bases'
            ])
        elif db_type == "Supervised":
            possible.extend([
                'num_process', 'cat_process', 'high_process', 'mycelia_bases',
                'label', 'split'
            ])
            must.extend(['label', 'split'])

        missing = [key for key in must if kwargs.get(key, None) is None]
        if len(missing) > 0:
            raise ValueError(f"missing arguments {missing}")

        body = {}
        flag = True
        for key in possible:
            val = kwargs.get(key, None)
            if val is not None:
                if flag:
                    print("Recognized setup args:")
                    flag = False
                print(f"{key}: {val}")
                body[key] = val

        body["db_type"] = db_type
        return body

    def _setup_database(self, name: str, db_type, overwrite=False, **kwargs):
        """
        Call the API method for database setup.
        This is a protected method.

        Args
        ----
        name : str
            String with the name of a database in your JAI environment.
        db_type : str
            Database type (Supervised, Unsupervised, Text...)
        overwrite : bool
            [Optional] Whether of not to overwrite the given database. `Default is False`.
        **kwargs:
            Any parameters the user wants to (or needs to) set for the given datase. Please
            refer to the API methods to see the possible arguments.

        Return
        -------
        response : dict
            Dictionary with the API response.
        """
        body = self._check_kwargs(db_type=db_type, **kwargs)
        response = requests.post(
            self.url + f"/setup/{name}?overwrite={overwrite}",
            headers=self.header,
            data=json.dumps(body),
        )

        if response.status_code == 201:
            return response.json()
        else:
            return self.assert_status_code(response)

    def fields(self, name: str):
        """
        Get the table fields for a Supervised/Unsupervised database.

        Args
        ----
        name : str
            String with the name of a database in your JAI environment.

        Return
        ------
        response : dict
            Dictionary with table fields.

        Example
        -------
        >>> name = 'chosen_name'
        >>> j = Jai(AUTH_KEY)
        >>> fields = j.fields(name=name)
        >>> print(fields)
        {'id': 0, 'feature1': 0.01, 'feature2': 'string', 'feature3': 0}
        """
        dtype = self._get_dtype(name)
        if dtype != "Unsupervised" and dtype != "Supervised":
            raise ValueError(
                "'fields' method is only available to dtype Unsupervised and Supervised."
            )

<<<<<<< HEAD
        response = requests.get(
            self.url + f"/table/fields/{name}", headers=self.header
        )
=======
        response = requests.get(self.base_api_url + f"/table/fields/{name}",
                                headers=self.header)
>>>>>>> b88b6cb9
        if response.status_code == 200:
            return response.json()
        else:
            return self.assert_status_code(response)

    def _wait_status(self, name):
        """
        Auxiliar functions for wait_setup method.

        Parameters
        ----------
        name : str
            String with the name of a database in your JAI environment.

        Returns
        -------
        dict
            Status dict.

        """
        status = self.status
        max_trials = 5
        patience = 15  # time in seconds that we'll wait
        trials = 0
        while trials < max_trials:
            if name in status.keys():
                status = status[name]
                return status
            else:
                time.sleep(patience // max_trials)
                trials += 1
        raise ValueError(f"Could not find a status for database '{name}'.")

    def wait_setup(self, name: str, frequency_seconds: int = 5):
        """
        Wait for the setup (model training) to finish

        Placeholder method for scripts.

        Args
        ----
        name : str
            String with the name of a database in your JAI environment.
        frequency_seconds : int, optional
            Number of seconds apart from each status check. `Default is 5`.

        Return
        ------
        None.
        """
        max_steps = None
        while max_steps is None:
            status = self._wait_status(name)
            starts_at, max_steps = pbar_steps(status=status)
            time.sleep(1)
        step = starts_at
        aux = 0
        with tqdm(total=max_steps, desc="JAI is working") as pbar:
            while status['Status'] != 'Task ended successfully.':
                if status['Status'] == 'Something went wrong.':
                    raise BaseException(status['Description'])
                if (step == starts_at) and (aux == 0):
                    pbar.update(starts_at)
                else:
                    diff = step - starts_at
                    pbar.update(diff)
                    starts_at = step
                step, _ = pbar_steps(status=status, step=step)
                time.sleep(frequency_seconds)
                status = self._wait_status(name)
                aux += 1
            if (starts_at != max_steps) and aux != 0:
                diff = max_steps - starts_at
                pbar.update(diff)
            elif (starts_at != max_steps) and aux == 0:
                pbar.update(max_steps)
        return status

    def delete_raw_data(self, name: str):
        """
        Delete raw data. It is good practice to do this after training a model.

        Args
        ----
        name : str
            String with the name of a database in your JAI environment.

        Return
        -------
        response : dict
            Dictionary with the API response.

        Example
        ----------
        >>> name = 'chosen_name'
        >>> j = Jai(AUTH_KEY)
        >>> j.delete_raw_data(name=name)
        'All raw data from database 'chosen_name' was deleted!'
        """
<<<<<<< HEAD
        response = requests.delete(
            self.url + f"/data/{name}", headers=self.header
        )
=======
        response = requests.delete(self.base_api_url + f"/data/{name}",
                                   headers=self.header)
>>>>>>> b88b6cb9
        if response.status_code == 200:
            return response.json()
        else:
            return self.assert_status_code(response)

    def delete_database(self, name: str):
        """
        Delete a database and everything that goes with it (I thank you all).

        Args
        ----
        name : str
            String with the name of a database in your JAI environment.

        Return
        ------
        response : dict
            Dictionary with the API response.

        Example
        -------
        >>> name = 'chosen_name'
        >>> j = Jai(AUTH_KEY)
        >>> j.delete_database(name=name)
        'Bombs away! We nuked database chosen_name!'
        """
<<<<<<< HEAD
        response = requests.delete(
            self.url + f"/database/{name}", headers=self.header
        )
=======
        response = requests.delete(self.base_api_url + f"/database/{name}",
                                   headers=self.header)
>>>>>>> b88b6cb9
        if response.status_code == 200:
            return response.json()
        else:
            return self.assert_status_code(response)

    def match(self,
              name: str,
              data_left,
              data_right,
              top_k: int = 20,
              overwrite=False):
        """
        Experimental
        Match two datasets with their possible equal values.

        Queries the data right to get the similar results in data left.

        Parameters
        ----------
        name: str
            String with the name of a database in your JAI environment.
        data_left, data_right : text
            data to be matched.

        Returns
        -------
        dict
            each key is the id from data_right and the value is a list of ids from data_left
            that match.

        Example
        -------
        >>> import pandas as pd
        >>> from jai.functions.utils_funcs import process_similar
        >>>
        >>> j = Jai(AUTH_KEY)
        >>> results = j.match(name, data1, data2)
        >>> processed = process_similar(results, return_self=True)
        >>> pd.DataFrame(processed).sort_values('query_id')
        >>> # query_id is from data_right and id is from data_left
                 query_id           id     distance
           0            1            2         0.11
           1            2            1         0.11
           2            3          NaN          NaN
           3            4          NaN          NaN
           4            5            5         0.15
        """
        if name not in self.names or overwrite:
            nt = np.clip(np.round(len(data_left) / 10, -3), 1000, 10000)
            self.setup(
                name,
                data_left,
                db_type="TextEdit",
                overwrite=overwrite,
                hyperparams={"nt": nt},
            )
            self.wait_setup(name, 20)
        return self.similar(name, data_right, top_k=top_k)

    def resolution(self, name: str, data, top_k: int = 20, overwrite=False):
        """
        Experimental
        Find possible duplicated values within the data.

        Parameters
        ----------
        name: str
            String with the name of a database in your JAI environment.
        data : text
            data to find duplicates.

        Returns
        -------
        dict
            each key is the id and the value is a list of ids that are duplicates.

        Example
        -------
        >>> import pandas as pd
        >>> from jai.functions.utils_funcs import process_similar
        >>>
        >>> j = Jai(AUTH_KEY)
        >>> results = j.resolution(name, data)
        >>> processed = process_similar(results, return_self=True)
        >>> pd.DataFrame(processed).sort_values('query_id')
                 query_id           id     distance
           0            1            2         0.11
           1            2            1         0.11
           2            3          NaN          NaN
           3            4            5         0.15
        """
        if name not in self.names or overwrite:
            nt = np.clip(np.round(len(data) / 10, -3), 1000, 10000)
            self.setup(
                name,
                data,
                db_type="TextEdit",
                overwrite=overwrite,
                hyperparams={"nt": nt},
            )
            self.wait_setup(name, 20)
        return self.similar(name, data.index, top_k=top_k)

    def fill(self, name: str, data, column: str, **kwargs):
        """
        Experimental
        Fills the column in data with the most likely value given the other columns.

        Parameters
        ----------
        name: str
            String with the name of a database in your JAI environment.
        data : pd.DataFrame
            data to fill NaN.
        column : str
            name of the column to be filled.
        **kwargs : TYPE
            Extra args for supervised model. See setup method.

        Returns
        -------
        list of dicts
            List of dicts with possible filling values for each id with column NaN.

        Example
        -------
        >>> import pandas as pd
        >>> from jai.functions.utils_funcs import process_predict
        >>>
        >>> j = Jai(AUTH_KEY)
        >>> results = j.fill(name, data, COL_TO_FILL)
        >>> processed = process_similar(results)
        >>> pd.DataFrame(processed).sort_values('id')
                  id   sanity_prediction    confidence_level (%)
           0       1             value_1                    70.9
           1       4             value_1                    67.3
           2       7             value_1                    80.2
        """
        cat_threshold = kwargs.get("cat_threshold", 512)
        data = data.copy()
        vals = data[column].value_counts() < 2
        if vals.sum() > 0:
            eliminate = vals[vals].index.tolist()
            print(
                f"values {eliminate} from column {column} were removed for having less than 2 examples."
            )
            data.loc[data[column].isin(eliminate), column] = None

        mask = data[column].isna()
        train = data.loc[~mask].copy()
        test = data.loc[mask].drop(columns=[column])

        cat = train.select_dtypes(exclude="number")
        pre = cat.columns[cat.nunique() > cat_threshold].tolist()
        prep_bases = []
        for col in pre:
            id_col = "id_" + col
            origin = name + "_" + col
            origin = origin.lower().replace("-", "_").replace(" ", "_")[:35]
            train[id_col], test[id_col] = self.embedding(
                origin, train[col], test[col])
            prep_bases.append({"id_name": id_col, "db_parent": origin})
        train = train.drop(columns=pre)
        test = test.drop(columns=pre)

        if name not in self.names:
            label = {"task": "metric_classification", "label_name": column}
            split = {
                "type": "stratified",
                "split_column": column,
                "test_size": 0.2
            }
            mycelia_bases = kwargs.get("mycelia_bases", [])
            mycelia_bases.extend(prep_bases)
            self.setup(
                name,
                train,
                db_type="Supervised",
                hyperparams={"learning_rate": 0.001},
                label=label,
                split=split,
                **kwargs,
            )
            self.wait_setup(name, 20)

        return self.predict(name, test, predict_proba=True)

    def sanity(
            self,
            name: str,
            data,
            data_validate=None,
            columns_ref: list = None,
            **kwargs,
    ):
        """
        Experimental
        Validates consistency in the columns (columns_ref).

        Parameters
        ----------
        name: str
            String with the name of a database in your JAI environment.
        data : pd.DataFrame
            Data reference of sound data.
        data_validate : TYPE, optional
            Data to be checked if is valid or not. The default is None.
        columns_ref : list, optional
            Columns that can have inconsistencies. As default we use all non numeric columns.
        **kwargs : TYPE
            Extra args for supervised model except label and split. See setup method. Also:
            frac: Percentage of the orignal dataframe to be shuffled to create
            invalid samples for each column in columns_ref. `Default is 0.1`.
            random_seed: random seed. `Default is 42`.
            cat_threshold: threshold for processing categorical columns with fasttext model.
            `Default is 512`.
            target: target validation column. If target is already in data, shuffling is skipped.
            `Default is "is_valid"`.


        Returns
        -------
        list of dicts
            Result of data is valid or not.

        Example
        -------
        >>> import pandas as pd
        >>> from jai.functions.utils_funcs import process_predict
        >>>
        >>> j = Jai(AUTH_KEY)
        >>> results = j.sanity(name, data)
        >>> processed = process_predict(results)
        >>> pd.DataFrame(processed).sort_values('id')
                  id   sanity_prediction    confidence_level (%)
           0       1               Valid                    70.9
           1       4             Invalid                    67.3
           2       7             Invalid                    80.6
           3      13               Valid                    74.2
        """
        frac = kwargs.get("frac", 0.1)
        random_seed = kwargs.get("random_seed", 42)
        cat_threshold = kwargs.get("cat_threshold", 512)
        target = kwargs.get("target", "is_valid")

        SKIP_SHUFFLING = target in data.columns

        np.random.seed(random_seed)

        data = data.copy()
        if data_validate is not None:
            data_validate = data_validate.copy()

        cat = data.select_dtypes(exclude="number")
        pre = cat.columns[cat.nunique() > cat_threshold].tolist()
        if columns_ref is None:
            columns_ref = cat.columns.tolist()

        prep_bases = []
        for col in pre:
            id_col = "id_" + col
            origin = name + "_" + col
            origin = origin.lower().replace("-", "_").replace(" ", "_")[:35]
            if data_validate is not None:
                data[id_col], data_validate[id_col] = self.embedding(
                    origin, data[col], data_validate[col])
            else:
                data[id_col] = self.embedding(origin, data[col])

            prep_bases.append({"id_name": id_col, "db_parent": origin})

            if col in columns_ref:
                columns_ref.remove(col)
                columns_ref.append(id_col)

        data = data.drop(columns=pre)
        if data_validate is not None:
            data_validate = data_validate.drop(columns=pre)
            test = data_validate.copy()
        else:
            test = data.copy()

        if name not in self.names:
            if not SKIP_SHUFFLING:

                def change(options, original):
                    return np.random.choice(options[options != original])

                # get a sample of the data and shuffle it
                sample = []
                for c in columns_ref:
                    s = data.sample(frac=frac)
                    uniques = s[c].unique()
                    s[c] = [change(uniques, v) for v in s[c]]
                    sample.append(s)
                sample = pd.concat(sample)

                # set target column values
                sample[target] = "Invalid"

                # set index of samples with different values as data
                idx = np.arange(len(data) + len(sample))
                mask_idx = np.logical_not(np.isin(idx, data.index))
                sample.index = idx[mask_idx][:len(sample)]

                data[target] = "Valid"
                train = pd.concat([data, sample])

            label = {"task": "metric_classification", "label_name": target}
            split = {
                "type": "stratified",
                "split_column": target,
                "test_size": 0.2
            }
            mycelia_bases = kwargs.get("mycelia_bases", [])
            mycelia_bases.extend(prep_bases)

            self.setup(
                name,
                train,
                db_type="Supervised",
                hyperparams={"learning_rate": 0.001},
                label=label,
                split=split,
                **kwargs,
            )
            self.wait_setup(name, 20)

        return self.predict(name, test, predict_proba=True)

    def embedding(
            self,
            name: str,
            train,
            test=None,
            db_type="FastText",
            hyperparams=None,
    ):
        """
        Experimental
        Quick embedding for high numbers of categories in columns.

        Parameters
        ----------
        name: str
            String with the name of a database in your JAI environment.
        train : TYPE
            DESCRIPTION.
        test : TYPE
            DESCRIPTION.
        db_type : str, optional
            type of model to be trained. The default is 'FastText'.
        hyperparams: optional
            See setup documentation for the db_type used.

        Returns
        -------
        name : str
            name of the base where the data was embedded.

        """
        if isinstance(train, pd.Series):
            train = train.copy()
        else:
            raise ValueError("train must be a Series")
        n = len(train)
        if test is None:
            values, inverse = np.unique(train, return_inverse=True)
        else:
            if isinstance(test, pd.Series):
                train = train.copy()
            else:
                raise ValueError("test must be a Series")
            test = test.copy()
            values, inverse = np.unique(train.tolist() + test.tolist(),
                                        return_inverse=True)

        train.loc[:] = inverse[:n]
        i_train = np.unique(inverse[:n])
        settrain = pd.Series(values[i_train], index=i_train)

        if name not in self.names:
            self.setup(name,
                       settrain,
                       db_type=db_type,
                       hyperparams=hyperparams)
            self.wait_setup(name, 10)
        else:
            missing = i_train[~np.isin(i_train, self.ids(name, "complete"))]
            if len(missing) > 0:
                self.add_data(name, settrain.loc[missing])

        if test is not None:
            test.loc[:] = inverse[n:]
            i_test = np.unique(inverse[n:])
            settest = pd.Series(values[i_test], index=i_test)
            missing = i_test[~np.isin(i_test, self.ids(name, "complete"))]
            if len(missing) > 0:
                self.add_data(name, settest.loc[missing])

            return train, test
        else:
            return train<|MERGE_RESOLUTION|>--- conflicted
+++ resolved
@@ -78,14 +78,10 @@
         ['jai_database', 'jai_unsupervised', 'jai_supervised']
 
         """
-<<<<<<< HEAD
         response = requests.get(
             url=self.url + "/info?mode=names", headers=self.header
         )
-=======
-        response = requests.get(url=self.base_api_url + "/info?mode=names",
-                                headers=self.header)
->>>>>>> b88b6cb9
+
         if response.status_code == 200:
             return response.json()
         else:
@@ -113,14 +109,10 @@
         1              jai_unsupervised  Unsupervised
         2                jai_supervised    Supervised
         """
-<<<<<<< HEAD
         response = requests.get(
             url=self.url + "/info?mode=complete", headers=self.header
         )
-=======
-        response = requests.get(url=self.base_api_url + "/info?mode=complete",
-                                headers=self.header)
->>>>>>> b88b6cb9
+
         if response.status_code == 200:
             df = pd.DataFrame(response.json()).rename({
                 "db_name": "name",
@@ -153,13 +145,9 @@
             "Description": "Training of database YOUR_DATABASE has ended."
         }
         """
-<<<<<<< HEAD
         response = requests.get(
             self.url + "/status", headers=self.header)
-=======
-        response = requests.get(self.base_api_url + "/status",
-                                headers=self.header)
->>>>>>> b88b6cb9
+
         if response.status_code == 200:
             return response.json()
         else:
@@ -313,7 +301,6 @@
         if method == "GET":
             if isinstance(id_item, list):
                 id_req = "&".join(["id=" + str(i) for i in set(id_item)])
-<<<<<<< HEAD
                 url = self.url + \
                     f"/similar/id/{name}?{id_req}&top_k={top_k}"
             elif isinstance(id_item, int):
@@ -321,13 +308,7 @@
                     self.url +
                     f"/similar/id/{name}?id={id_item}&top_k={top_k}"
                 )
-=======
-                url = self.base_api_url + \
-                    f"/similar/id/{name}?{id_req}&top_k={top_k}"
-            elif isinstance(id_item, int):
-                url = (self.base_api_url +
-                       f"/similar/id/{name}?id={id_item}&top_k={top_k}")
->>>>>>> b88b6cb9
+
             else:
                 raise TypeError(
                     f"id_item param must be int or list, {type(id_item)} found."
@@ -521,11 +502,7 @@
         results : dict
             Dictionary of predctions for the data passed as parameter.
         """
-<<<<<<< HEAD
         url = self.url + \
-=======
-        url = self.base_api_url + \
->>>>>>> b88b6cb9
             f"/predict/{name}?predict_proba={predict_proba}"
 
         response = requests.put(url, headers=self.header, data=data_json)
@@ -555,14 +532,9 @@
         >>> print(ids)
         ['891 items from 0 to 890']
         """
-<<<<<<< HEAD
         response = requests.get(
             self.url + f"/id/{name}?mode={mode}", headers=self.header
         )
-=======
-        response = requests.get(self.base_api_url + f"/id/{name}?mode={mode}",
-                                headers=self.header)
->>>>>>> b88b6cb9
         if response.status_code == 200:
             return response.json()
         else:
@@ -590,14 +562,9 @@
         >>> print(check_valid)
         True
         """
-<<<<<<< HEAD
         response = requests.get(
             self.url + f"/validation/{name}", headers=self.header
         )
-=======
-        response = requests.get(self.base_api_url + f"/validation/{name}",
-                                headers=self.header)
->>>>>>> b88b6cb9
         if response.status_code == 200:
             return response.json()["value"]
         else:
@@ -620,15 +587,9 @@
             List with the actual ids (mode: 'complete') or a summary of ids
             ('simple'/'summarized') of the given database.
         """
-<<<<<<< HEAD
         response = requests.get(
             self.url + f"/setup/ids/{name}?mode={mode}", headers=self.header
         )
-=======
-        response = requests.get(self.base_api_url +
-                                f"/setup/ids/{name}?mode={mode}",
-                                headers=self.header)
->>>>>>> b88b6cb9
         if response.status_code == 200:
             return response.json()
         else:
@@ -823,14 +784,9 @@
         response : dict
             Dictionary with the API response.
         """
-<<<<<<< HEAD
         response = requests.patch(
             self.url + f"/data/{name}", headers=self.header
         )
-=======
-        response = requests.patch(self.base_api_url + f"/data/{name}",
-                                  headers=self.header)
->>>>>>> b88b6cb9
         if response.status_code == 202:
             return response.json()
         else:
@@ -852,15 +808,9 @@
         response : dict
             Dictionary with the API response.
         """
-<<<<<<< HEAD
         response = requests.post(
             self.url + f"/data/{name}", headers=self.header, data=df_json
         )
-=======
-        response = requests.post(self.base_api_url + f"/data/{name}",
-                                 headers=self.header,
-                                 data=df_json)
->>>>>>> b88b6cb9
         if response.status_code == 200:
             return response.json()
         else:
@@ -974,14 +924,9 @@
                 "'fields' method is only available to dtype Unsupervised and Supervised."
             )
 
-<<<<<<< HEAD
         response = requests.get(
             self.url + f"/table/fields/{name}", headers=self.header
         )
-=======
-        response = requests.get(self.base_api_url + f"/table/fields/{name}",
-                                headers=self.header)
->>>>>>> b88b6cb9
         if response.status_code == 200:
             return response.json()
         else:
@@ -1081,14 +1026,9 @@
         >>> j.delete_raw_data(name=name)
         'All raw data from database 'chosen_name' was deleted!'
         """
-<<<<<<< HEAD
         response = requests.delete(
             self.url + f"/data/{name}", headers=self.header
         )
-=======
-        response = requests.delete(self.base_api_url + f"/data/{name}",
-                                   headers=self.header)
->>>>>>> b88b6cb9
         if response.status_code == 200:
             return response.json()
         else:
@@ -1115,14 +1055,9 @@
         >>> j.delete_database(name=name)
         'Bombs away! We nuked database chosen_name!'
         """
-<<<<<<< HEAD
         response = requests.delete(
             self.url + f"/database/{name}", headers=self.header
         )
-=======
-        response = requests.delete(self.base_api_url + f"/database/{name}",
-                                   headers=self.header)
->>>>>>> b88b6cb9
         if response.status_code == 200:
             return response.json()
         else:
