import secrets
import json
import pandas as pd
import numpy as np
import requests
import time

from .auxiliar_funcs.utils_funcs import data2json
from .auxiliar_funcs.classes import PossibleDtypes, Mode
from pandas.api.types import is_integer_dtype
from tqdm import trange

__all__ = ["Jai"]


class Jai:
    """
    Base class for communication with the Mycelia API.

    Used as foundation for more complex applications for data validation such
    as matching tables, resolution of duplicated values, filling missing values
    and more.
    
    """
<<<<<<< HEAD
=======

>>>>>>> b3757e25
    def __init__(self, auth_key: str, url: str = None):
        """
        Inicialize the Jai class.

        An authorization key is needed to use the Mycelia API.


        Parameters
        ----------
        auth_key : str
            Authorization key for the use of the API.
        url : str, optional
            Param used for development purposes. `Default is None`.

        Returns
        -------
            None

        """
        if url is None:
            self.base_api_url = "https://mycelia.azure-api.net"
            self.header = {"Auth": auth_key}
        else:
            if url.endswith("/"):
                url = url[:-1]
            self.base_api_url = url
            self.header = {"company-key": auth_key}

    @property
    def names(self):
        """
        Retrieves collections already created for the provided Auth Key.

        Args
        ----
            None

        Return
        ------
            List with the collections created so far.

        Example
        -------
        >>> j.names
        ['jai_database', 'jai_unsupervised', 'jai_supervised']

        """
<<<<<<< HEAD
        response = requests.get(url=self.base_api_url + '/info?mode=names',
                                headers=self.header)
=======
        response = requests.get(
            url=self.base_api_url + "/info?mode=names", headers=self.header
        )
>>>>>>> b3757e25
        if response.status_code == 200:
            return response.json()
        else:
            return self.assert_status_code(response)

    @property
    def info(self):
        """
        Get name and type of each database in your environment.

        Args
        ----
            None

        Return
        ------
        pandas.DataFrame
            Pandas dataframe with name and type of each database in your environment.

        Example
        -------
        >>> j.info
                                db_name       db_type
        0                  jai_database          Text
        1              jai_unsupervised  Unsupervised
        2                jai_supervised    Supervised
        """
<<<<<<< HEAD
        response = requests.get(url=self.base_api_url + '/info?mode=complete',
                                headers=self.header)
        if response.status_code == 200:
            df = pd.DataFrame(response.json()).rename({
                'db_name': 'name',
                'db_type': 'type'
            })
=======
        response = requests.get(
            url=self.base_api_url + "/info?mode=complete", headers=self.header
        )
        if response.status_code == 200:
            df = pd.DataFrame(response.json()).rename(
                {"db_name": "name", "db_type": "type"}
            )
>>>>>>> b3757e25
            return df
        else:
            return self.assert_status_code(response)

    @property
    def status(self):
        """
        Get the status of your JAI environment when training.

        Args
        ----
            None

        Return
        ------
        response : dict
            A `JSON` file with the current status of the training tasks.

        Example
        -------
        >>> j.status
        {
            "Task": "Training",
            "Status": "Completed",
            "Description": "Training of database YOUR_DATABASE has ended."
        }
        """
<<<<<<< HEAD
        response = requests.get(self.base_api_url + '/status',
                                headers=self.header)
=======
        response = requests.get(self.base_api_url + "/status", headers=self.header)
>>>>>>> b3757e25
        if response.status_code == 200:
            return response.json()
        else:
            return self.assert_status_code(response)

<<<<<<< HEAD
    def generate_name(self,
                      length: int = 8,
                      prefix: str = '',
                      suffix: str = ''):
=======
    def generate_name(self, length: int = 8, prefix: str = "", suffix: str = ""):
>>>>>>> b3757e25
        """

        Generate a random string. You can pass a prefix and/or suffix. In this case,
        the generated string will be a concatenation of `prefix + random + suffix`.

        Args
        ----
        length : int
            Length for the desired string. `Default is 8`.
        prefix : str
            Prefix of your string. `Default is empty`.
        suffix  : str
            Suffix of your string. `Default is empty`.

        Returns
        -------
        str
            A random string.

        Example
        ----------
        >>> j.generate_name()
        13636a8b
        >>> j.generate_name(length=16, prefix="company")
        companyb8bbd445d

        """
        len_prefix = len(prefix)
        len_suffix = len(suffix)

        if length <= len_prefix + len_suffix:
            raise ValueError(
                f"length {length} is should be larger than {len_prefix+len_suffix} for prefix and suffix inputed."
            )

        length -= len_prefix + len_suffix
        code = secrets.token_hex(length)[:length].lower()
        name = str(prefix) + str(code) + str(suffix)
        names = self.names

        while name in names:
            code = secrets.token_hex(length)[:length].lower()
            name = str(prefix) + str(code) + str(suffix)

        return name

    def assert_status_code(self, response):
        # find a way to process this
        # what errors to raise, etc.
        # raise ValueError(response.content)
        print(response.json())
        return response

<<<<<<< HEAD
    def similar(self,
                name: str,
                data,
                top_k: int = 5,
                batch_size: int = 16384):
=======
    def similar(self, name: str, data, top_k: int = 5, batch_size: int = 16384):
>>>>>>> b3757e25
        """
        Query a database in search for the `top_k` most similar entries for each
        input data passed as argument.

        Args
        ----
        name : str
            String with the name of a database in your JAI environment.
        data : list, pd.Series or pd.DataFrame
            Data to be queried for similar inputs in your database.
        top_k : int
            Number of k similar items that we want to return. `Default is 5`.
        batch_size : int
            Size of batches to send the data. `Default is 16384`.

        Return
        ------
        results : dict
            Dictionary with the index and distance of the k most similar items.

        Example
        -------
        >>> name = 'chosen_name'
        >>> DATA_ITEM = # data in the format of the database
        >>> TOP_K = 3
        >>> j = Jai(AUTH_KEY)
        >>> df_index_distance = j.similar(name, DATA_ITEM, TOP_K)
        >>> print(pd.DataFrame(df_index_distance['similarity']))
           id  distance
        10007       0.0
        45568    6995.6
         8382    7293.2
        """
        dtype = self._get_dtype(name)

        if isinstance(data, list):
            data = np.array(data)

        is_id = is_integer_dtype(data)

        results = []
        for i in trange(0, len(data), batch_size, desc="Similar"):
            if is_id:
                if isinstance(data, pd.Series):
<<<<<<< HEAD
                    _batch = data.iloc[i:i + batch_size].tolist()
                elif isinstance(data, pd.Index):
                    _batch = data[i:i + batch_size].tolist()
                else:
                    _batch = data[i:i + batch_size].tolist()
                res = self._similar_id(name, _batch, top_k=top_k)
            else:
                if isinstance(data, (pd.Series, pd.DataFrame)):
                    _batch = data.iloc[i:i + batch_size]
                else:
                    _batch = data[i:i + batch_size]
                res = self._similar_json(name,
                                         data2json(_batch, dtype=dtype),
                                         top_k=top_k)
            results.extend(res['similarity'])
        return results

    def _similar_id(self,
                    name: str,
                    id_item: int,
                    top_k: int = 5,
                    method="PUT"):
=======
                    _batch = data.iloc[i : i + batch_size].tolist()
                elif isinstance(data, pd.Index):
                    _batch = data[i : i + batch_size].tolist()
                else:
                    _batch = data[i : i + batch_size].tolist()
                res = self._similar_id(name, _batch, top_k=top_k)
            else:
                if isinstance(data, (pd.Series, pd.DataFrame)):
                    _batch = data.iloc[i : i + batch_size]
                else:
                    _batch = data[i : i + batch_size]
                res = self._similar_json(
                    name, data2json(_batch, dtype=dtype), top_k=top_k
                )
            results.extend(res["similarity"])
        return results

    def _similar_id(self, name: str, id_item: int, top_k: int = 5, method="PUT"):
>>>>>>> b3757e25
        """
        Creates a list of dicts, with the index and distance of the k items most similars given an id.
        This is a protected method.

        Args
        ----
        name : str
            String with the name of a database in your JAI environment.

        idx_tem : int
            Index of the item the user is looking for.

        top_k : int
            Number of k similar items we want to return. `Default is 5`.

        Return
        ------
        response : dict
            Dictionary with the index and distance of `the k most similar items`.
        """
        if method == "GET":
            if isinstance(id_item, list):
                id_req = "&".join(["id=" + str(i) for i in set(id_item)])
                url = self.base_api_url + f"/similar/id/{name}?{id_req}&top_k={top_k}"
            elif isinstance(id_item, int):
                url = (
                    self.base_api_url + f"/similar/id/{name}?id={id_item}&top_k={top_k}"
                )
            else:
                raise TypeError(
                    f"id_item param must be int or list, {type(id_item)} found."
                )

            response = requests.get(url, headers=self.header)
        elif method == "PUT":
            if isinstance(id_item, list):
                pass
            elif isinstance(id_item, int):
                id_item = [id_item]
            else:
                raise TypeError(
                    f"id_item param must be int or list, {type(id_item)} found."
                )

<<<<<<< HEAD
            response = requests.put(self.base_api_url + \
                    f"/similar/id/{name}?top_k={top_k}", headers=self.header, data=json.dumps(id_item))
=======
            response = requests.put(
                self.base_api_url + f"/similar/id/{name}?top_k={top_k}",
                headers=self.header,
                data=json.dumps(id_item),
            )
>>>>>>> b3757e25
        else:
            raise ValueError("method must be GET or PUT.")

        if response.status_code == 200:
            return response.json()
        else:
            return self.assert_status_code(response)

    def _get_dtype(self, name):
        """
        Return the database type.

        Parameters
        ----------
        name : str
            String with the name of a database in your JAI environment.

        Raises
        ------
        ValueError
            If the name is not valid.

        Returns
        -------
        db_type : str
            The name of the type of the database.

        """
        dtypes = self.info
        if self.is_valid(name):
            return dtypes.loc[dtypes["db_name"] == name, "db_type"].values[0]
        else:
            raise ValueError(f"{name} is not a valid name.")

    def _similar_json(self, name: str, data_json, top_k: int = 5):
        """
        Creates a list of dicts, with the index and distance of the k items most similars given a JSON data entry.
        This is a protected method

        Args
        ----
        name : str
            String with the name of a database in your JAI environment.

        data_json : dict (JSON)
            Data in JSON format. Each input in the dictionary will be used to search for the `top_k` most
            similar entries in the database.

        top_k : int
            Number of k similar items we want to return. `Default is 5`.

        Return
        ------
        response : dict
            Dictionary with the index and distance of `the k most similar items`.
        """
        url = self.base_api_url + f"/similar/data/{name}?top_k={top_k}"

        response = requests.put(url, headers=self.header, data=data_json)
        if response.status_code == 200:
            return response.json()
        else:
            return self.assert_status_code(response)

    def _check_dtype_and_clean(self, data, db_type):
        """
        Check data type and remove NAs from the data.
        This is a protected method.

        Args
        ----
        data : pandas.DataFrame or pandas.Series
            Data to be checked and cleaned.

        db_type : str
            Database type (Supervised, Unsupervised, Text...)

        Return
        ------
        data : pandas.DataFrame or pandas.Series
            Data without NAs
        """
        if isinstance(data, (list, np.ndarray)):
            data = pd.Series(data)
        elif not isinstance(data, (pd.Series, pd.DataFrame)):
<<<<<<< HEAD
            raise TypeError(f"Inserted data is of type {type(data)},\
 but supported types are list, np.ndarray, pandas.Series or pandas.DataFrame")
        if db_type in [
                PossibleDtypes.text, PossibleDtypes.fasttext,
                PossibleDtypes.edit
=======
            raise TypeError(
                f"Inserted data is of type {type(data)},\
 but supported types are list, np.ndarray, pandas.Series or pandas.DataFrame"
            )
        if db_type in [
            PossibleDtypes.text,
            PossibleDtypes.fasttext,
            PossibleDtypes.edit,
>>>>>>> b3757e25
        ]:
            data = data.dropna()
        else:
            cols_to_drop = []
            for col in data.select_dtypes(include="category").columns:
                if data[col].nunique() > 1024:
                    cols_to_drop.append(col)
            data = data.dropna(subset=cols_to_drop)
        return data

<<<<<<< HEAD
    def predict(self,
                name: str,
                data,
                predict_proba: bool = False,
                batch_size: int = 16384):
=======
    def predict(
        self, name: str, data, predict_proba: bool = False, batch_size: int = 16384
    ):
>>>>>>> b3757e25
        """
        Predict the output of new data for a given database.

        Args
        ----
        name : str
            String with the name of a database in your JAI environment.
        data : list, pd.Series or pd.DataFrame
            Data to be queried for similar inputs in your database.
        predict_proba : bool
            Whether or not to return the probabilities of each prediction. `Default is False`.
        batch_size : int
            Size of batches to send the data. `Default is 16384`.

        Return
        ------
        results : list of dicts
            List of predictions for the data passed as parameter.

        Example
        ----------
        >>> name = 'chosen_name'
        >>> DATA_ITEM = # data in the format of the database
        >>> j = Jai(AUTH_KEY)
        >>> preds = j.predict(name, DATA_ITEM)
        >>> print(preds)
        [{"id":0, "predict": "class1"}, {"id":1, "predict": "class0"}]
        >>> preds = j.predict(name, DATA_ITEM, predict_proba=True)
        >>> print(preds)
        [{"id": 0 , "predict"; {"class0": 0.1, "class1": 0.6, "class2": 0.3}}]
        """
        dtype = self._get_dtype(name)
        if dtype != "Supervised":
            raise ValueError("predict is only available to dtype Supervised.")

        results = []
        for i in trange(0, len(data), batch_size, desc="Predict"):
            if isinstance(data, (pd.Series, pd.DataFrame)):
<<<<<<< HEAD
                _batch = data.iloc[i:i + batch_size]
            else:
                _batch = data[i:i + batch_size]
            res = self._predict(name,
                                data2json(_batch, dtype=dtype),
                                predict_proba=predict_proba)
=======
                _batch = data.iloc[i : i + batch_size]
            else:
                _batch = data[i : i + batch_size]
            res = self._predict(
                name, data2json(_batch, dtype=dtype), predict_proba=predict_proba
            )
>>>>>>> b3757e25
            results.extend(res)
        return results

    def _predict(self, name: str, data_json, predict_proba: bool = False):
        """
        Predict the output of new data for a given database by calling its
        respecive API method. This is a protected method.

        Args
        ----
        name : str
            String with the name of a database in your JAI environment.
        data_json : JSON file (dict)
            Data to be queried for similar inputs in your database.
        predict_proba : bool
            Whether or not to return the probabilities of each prediction. `Default is False`.

        Return
        -------
        results : dict
            Dictionary of predctions for the data passed as parameter.
        """
        url = self.base_api_url + f"/predict/{name}?predict_proba={predict_proba}"

        response = requests.put(url, headers=self.header, data=data_json)
        if response.status_code == 200:
            return response.json()
        else:
            return self.assert_status_code(response)

<<<<<<< HEAD
    def ids(self, name: str, mode: Mode = 'simple'):
=======
    def ids(self, name: str, mode: Mode = "simple"):
>>>>>>> b3757e25
        """
        Get id information of a given database.

        Args
        ----------
        name : str
            String with the name of a database in your JAI environment.
        mode : str, optional
            Level of detail to return. Possible values are 'simple', 'summarized' or 'complete'.

        Return
        -------
        response: list
            List with the actual ids (mode: 'complete') or a summary of ids
            ('simple'/'summarized') of the given database.

        Example
        ----------
        >>> name = 'chosen_name'
        >>> j = Jai(AUTH_KEY)
        >>> ids = j.ids(name)
        >>> print(ids)
        ['891 items from 0 to 890']
        """
<<<<<<< HEAD
        response = requests.get(self.base_api_url + f'/id/{name}?mode={mode}',
                                headers=self.header)
=======
        response = requests.get(
            self.base_api_url + f"/id/{name}?mode={mode}", headers=self.header
        )
>>>>>>> b3757e25
        if response.status_code == 200:
            return response.json()
        else:
            return self.assert_status_code(response)

    def is_valid(self, name: str):
        """
        Check if a given name is a valid database name (i.e., if it is in your environment).

        Args
        ----
        `name`: str
            String with the name of a database in your JAI environment.

        Return
        ------
        response: bool
            True if name is in your environment. False, otherwise.

        Example
        -------
        >>> name = 'chosen_name'
        >>> j = Jai(AUTH_KEY)
        >>> check_valid = j.is_valid(name)
        >>> print(check_valid)
        True
        """
<<<<<<< HEAD
        response = requests.get(self.base_api_url + f'/validation/{name}',
                                headers=self.header)
=======
        response = requests.get(
            self.base_api_url + f"/validation/{name}", headers=self.header
        )
>>>>>>> b3757e25
        if response.status_code == 200:
            return response.json()["value"]
        else:
            return self.assert_status_code(response)

<<<<<<< HEAD
    def _temp_ids(self, name: str, mode: Mode = 'simple'):
=======
    def _temp_ids(self, name: str, mode: Mode = "simple"):
>>>>>>> b3757e25
        """
        Get id information of a RAW database (i.e., before training). This is a protected method

        Args
        ----
        name : str
            String with the name of a database in your JAI environment.
        mode : str, optional
            Level of detail to return. Possible values are 'simple', 'summarized' or 'complete'.

        Return
        -------
        response: list
            List with the actual ids (mode: 'complete') or a summary of ids
            ('simple'/'summarized') of the given database.
        """
<<<<<<< HEAD
        response = requests.get(self.base_api_url +
                                f'/setup/ids/{name}?mode={mode}',
                                headers=self.header)
=======
        response = requests.get(
            self.base_api_url + f"/setup/ids/{name}?mode={mode}", headers=self.header
        )
>>>>>>> b3757e25
        if response.status_code == 200:
            return response.json()
        else:
            return self.assert_status_code(response)

    def _insert_data(self, data, name, db_type, batch_size):
        """
        Insert raw data for training. This is a protected method.

        Args
        ----------
        name : str
            String with the name of a database in your JAI environment.
        db_type : str
            Database type (Supervised, Unsupervised, Text...)
        batch_size : int
            Size of batch to send the data.

        Return
        ------
        insert_responses : dict
            Dictionary of responses for each batch. Each response contains
            information of whether or not that particular batch was successfully inserted.
        """
        insert_responses = {}
<<<<<<< HEAD
        for i, b in enumerate(
                trange(0, len(data), batch_size, desc="Insert Data")):
            _batch = data.iloc[b:b + batch_size]
            insert_responses[i] = self._insert_json(
                name, data2json(_batch, dtype=db_type))
=======
        for i, b in enumerate(trange(0, len(data), batch_size, desc="Insert Data")):
            _batch = data.iloc[b : b + batch_size]
            insert_responses[i] = self._insert_json(
                name, data2json(_batch, dtype=db_type)
            )
>>>>>>> b3757e25
        return insert_responses

    def _check_ids_consistency(self, name, data):
        """
        Check if inserted data is consistent with what we expect.
        This is mainly to assert that all data was properly inserted.

        Args
        ----
        name : str
            Database name.
        data : pandas.DataFrame or pandas.Series
            Inserted data.

        Return
        ------
        None or Exception
            If an inconsistency is found, an error is raised.
        """
        inserted_ids = self._temp_ids(name)
        if len(data) != int(inserted_ids[0].split()[0]):
            print(f"Found invalid ids: {inserted_ids[0]}")
            print(self.delete_raw_data(name))
            raise Exception(
                "Something went wrong on data insertion. Please try again.")

<<<<<<< HEAD
    def setup(self,
              name: str,
              data,
              db_type: str,
              batch_size: int = 16384,
              **kwargs):
=======
    def setup(self, name: str, data, db_type: str, batch_size: int = 16384, **kwargs):
>>>>>>> b3757e25
        """
        Insert data and train model. This is JAI's crème de la crème.

        Args
        ----
        name : str
            Database name.
        data : pandas.DataFrame or pandas.Series
            Data to be inserted and used for training.
        db_type : str
            Database type (Supervised, Unsupervised, Text...)
        batch_size : int
            Size of batch to insert the data. Default is 16384 (2**14).
        **kwargs
            Parameters that should be passed as a dictionary in compliance with the
            API methods. In other words, every kwarg argument should be passed as if
            it were in the body of a POST method. **To check all possible kwargs in 
            Jai.setup method, you can check the** `Setup kwargs`_ **section**.

        Return
        ------
        insert_response : dict
            Dictionary of responses for each data insertion.
        setup_response : dict
            Setup response telling if the model started training.

        Example
        -------
        >>> name = 'chosen_name'
        >>> data = # data in pandas.DataFrame format
        >>> j = Jai(AUTH_KEY)
        >>> _, setup_response = j.setup(name=name, data=data, db_type="Supervised", label={"task": "metric_classification", "label_name": "my_label"})
        >>> print(setup_response)
        {
            "Task": "Training",
            "Status": "Started",
            "Description": "Training of database chosen_name has started."
        }
        """

        # delete data reamains
        self.delete_raw_data(name)

        # make sure our data has the correct type and is free of NAs
        data = self._check_dtype_and_clean(data=data, db_type=db_type)

        # insert data
<<<<<<< HEAD
        insert_responses = self._insert_data(data=data,
                                             name=name,
                                             batch_size=batch_size,
                                             db_type=db_type)
=======
        insert_responses = self._insert_data(
            data=data, name=name, batch_size=batch_size, db_type=db_type
        )
>>>>>>> b3757e25

        # check if we inserted everything we were supposed to
        self._check_ids_consistency(name=name, data=data)

        # train model
        setup_response = self._setup_database(name, db_type, **kwargs)
        return insert_responses, setup_response

    def add_data(self, name: str, data, batch_size: int = 16384):
        """
        Insert raw data and extract their latent representation.

        This method should be used when we already setup up a database using `setup()`
        and want to create the vector representations of new data
        using the model we already trained for the given database.

        Args
        ----
        name : str
            String with the name of a database in your JAI environment.
        data : pandas.DataFrame or pandas.Series
            Data to be inserted and used for training.
        batch_size : int
            Size of batch to send the data. `Default is 16384`.

        Return
        -------
        insert_responses: dict
            Dictionary of responses for each batch. Each response contains
            information of whether or not that particular batch was successfully inserted.
        """
        # delete data reamains
        self.delete_raw_data(name)

        # get the db_type
        db_type = self._get_dtype(name)

        # make sure our data has the correct type and is free of NAs
        data = self._check_dtype_and_clean(data=data, db_type=db_type)

        # insert data
<<<<<<< HEAD
        insert_responses = self._insert_data(data=data,
                                             name=name,
                                             batch_size=batch_size,
                                             db_type=db_type)
=======
        insert_responses = self._insert_data(
            data=data, name=name, batch_size=batch_size, db_type=db_type
        )
>>>>>>> b3757e25

        # check if we inserted everything we were supposed to
        self._check_ids_consistency(name=name, data=data)

        # add data per se
        add_data_response = self._append(name=name)

        return insert_responses, add_data_response

    def _append(self, name: str):
        """
        Add data to a database that has been previously trained.
        This is a protected method.

        Args
        ----
        name : str
            String with the name of a database in your JAI environment.

        Return
        ------
        response : dict
            Dictionary with the API response.
        """
<<<<<<< HEAD
        response = requests.patch(self.base_api_url + f'/data/{name}',
                                  headers=self.header)
=======
        response = requests.patch(
            self.base_api_url + f"/data/{name}", headers=self.header
        )
>>>>>>> b3757e25
        if response.status_code == 202:
            return response.json()
        else:
            return self.assert_status_code(response)

    def _insert_json(self, name: str, df_json):
        """
        Insert data in JSON format. This is a protected method.

        Args
        ----
        name : str
            String with the name of a database in your JAI environment.
        df_json : dict
            Data in JSON format.

        Return
        ------
        response : dict
            Dictionary with the API response.
        """
<<<<<<< HEAD
        response = requests.post(self.base_api_url + f'/data/{name}',
                                 headers=self.header,
                                 data=df_json)
=======
        response = requests.post(
            self.base_api_url + f"/data/{name}", headers=self.header, data=df_json
        )
>>>>>>> b3757e25
        if response.status_code == 200:
            return response.json()
        else:
            return self.assert_status_code(response)

    def _check_kwargs(self, db_type, **kwargs):
        """
        Sanity checks in the keyword arguments.
        This is a protected method.

        Args
        ----
        db_type : str
            Database type (Supervised, Unsupervised, Text...)

        Return
        ------
        body: dict
            Body to be sent in the POST request to the API.
        """
        possible = ["hyperparams", "callback_url"]
        must = []
        if db_type == "Unsupervised":
<<<<<<< HEAD
            possible.extend([
                'num_process', 'cat_process', 'high_process', 'mycelia_bases'
            ])
        elif db_type == "Supervised":
            possible.extend([
                'num_process', 'cat_process', 'high_process', 'mycelia_bases',
                'label', 'split'
            ])
            must.extend(['label', 'split'])
=======
            possible.extend(
                ["num_process", "cat_process", "high_process", "mycelia_bases"]
            )
        elif db_type == "Supervised":
            possible.extend(
                [
                    "num_process",
                    "cat_process",
                    "high_process",
                    "mycelia_bases",
                    "label",
                    "split",
                ]
            )
            must.extend(["label", "split"])
>>>>>>> b3757e25

        missing = [key for key in must if kwargs.get(key, None) is None]
        if len(missing) > 0:
            raise ValueError(f"missing arguments {missing}")

        body = {}
        flag = True
        for key in possible:
            val = kwargs.get(key, None)
            if val is not None:
                if flag:
                    print("Recognized setup args:")
                    flag = False
                print(f"{key}: {val}")
                body[key] = val

        body["db_type"] = db_type
        return body

    def _setup_database(self, name: str, db_type, overwrite=False, **kwargs):
        """
        Call the API method for database setup.
        This is a protected method.

        Args
        ----
        name : str
            String with the name of a database in your JAI environment.
        db_type : str
            Database type (Supervised, Unsupervised, Text...)
        overwrite : bool
            [Optional] Whether of not to overwrite the given database. `Default is False`.
        **kwargs:
            Any parameters the user wants to (or needs to) set for the given datase. Please
            refer to the API methods to see the possible arguments.

        Return
        -------
        response : dict
            Dictionary with the API response.
        """
        body = self._check_kwargs(db_type=db_type, **kwargs)
<<<<<<< HEAD
        response = requests.post(self.base_api_url +
                                 f'/setup/{name}?overwrite={overwrite}',
                                 headers=self.header,
                                 data=json.dumps(body))
=======
        response = requests.post(
            self.base_api_url + f"/setup/{name}?overwrite={overwrite}",
            headers=self.header,
            data=json.dumps(body),
        )
>>>>>>> b3757e25

        if response.status_code == 201:
            return response.json()
        else:
            return self.assert_status_code(response)

    def fields(self, name: str):
        """
        Get the table fields for a Supervised/Unsupervised database.

        Args
        ----
        name : str
            String with the name of a database in your JAI environment.

        Return
        ------
        response : dict
            Dictionary with table fields.

        Example
        -------
        >>> name = 'chosen_name'
        >>> j = Jai(AUTH_KEY)
        >>> fields = j.fields(name=name)
        >>> print(fields)
        {'id': 0, 'feature1': 0.01, 'feature2': 'string', 'feature3': 0}
        """
        dtype = self._get_dtype(name)
        if dtype != "Unsupervised" and dtype != "Supervised":
            raise ValueError(
                "'fields' method is only available to dtype Unsupervised and Supervised."
            )

        response = requests.get(
            self.base_api_url + f"/table/fields/{name}", headers=self.header
        )
        if response.status_code == 200:
            return response.json()
        else:
            return self.assert_status_code(response)

    def _wait_status(self, name):
        """
        Auxiliar functions for wait_setup method.

        Parameters
        ----------
        name : str
            String with the name of a database in your JAI environment.

        Returns
        -------
        dict
            Status dict.

        """
        status = self.status
        max_trials = 5
        patience = 60  # time in seconds that we'll wait
        trials = 0
        while trials < max_trials:
            if name in status.keys():
                status = status[name]
                return status
            else:
                time.sleep(patience // max_trials)
                trials += 1
        raise ValueError(f"Could not find a status for database '{name}'.")

    def wait_setup(self, name: str, frequency_seconds: int = 5):
        """
        Wait for the setup (model training) to finish

        Placeholder method for scripts.

        Args
        ----
        name : str
            String with the name of a database in your JAI environment.
        frequency_seconds : int, optional
            Number of seconds apart from each status check. `Default is 5`.

        Return
        -------
        None
        """
        status = self._wait_status(name)
        while status["Status"] != "Task ended successfully.":
            if status["Status"] == "Something went wrong.":
                raise BaseException(status["Description"])
            # spinning thing loop
            for x in range(int(frequency_seconds) * 5):
<<<<<<< HEAD
                for frame in r'-\|/-\|/':
                    print('\b', frame, sep='', end='', flush=True)
=======
                for frame in r"-\|/-\|/":
                    print("\b", frame, sep="", end="", flush=True)
>>>>>>> b3757e25
                    time.sleep(0.2)

            status = self._wait_status(name)
        print(status["Description"])
        return status

    def delete_raw_data(self, name: str):
        """
        Delete raw data. It is good practice to do this after training a model.

        Args
        ----
        name : str
            String with the name of a database in your JAI environment.

        Return
        -------
        response : dict
            Dictionary with the API response.

        Example
        ----------
        >>> name = 'chosen_name'
        >>> j = Jai(AUTH_KEY)
        >>> j.delete_raw_data(name=name)
        'All raw data from database 'chosen_name' was deleted!'
        """
<<<<<<< HEAD
        response = requests.delete(self.base_api_url + f'/data/{name}',
                                   headers=self.header)
=======
        response = requests.delete(
            self.base_api_url + f"/data/{name}", headers=self.header
        )
>>>>>>> b3757e25
        if response.status_code == 200:
            return response.json()
        else:
            return self.assert_status_code(response)

    def delete_database(self, name: str):
        """
        Delete a database and everything that goes with it (I thank you all).

        Args
        ----
        name : str
            String with the name of a database in your JAI environment.

        Return
        ------
        response : dict
            Dictionary with the API response.

        Example
        -------
        >>> name = 'chosen_name'
        >>> j = Jai(AUTH_KEY)
        >>> j.delete_database(name=name)
        'Bombs away! We nuked database chosen_name!'
        """
<<<<<<< HEAD
        response = requests.delete(self.base_api_url + f'/database/{name}',
                                   headers=self.header)
=======
        response = requests.delete(
            self.base_api_url + f"/database/{name}", headers=self.header
        )
>>>>>>> b3757e25
        if response.status_code == 200:
            return response.json()
        else:
            return self.assert_status_code(response)

    def match(self, name: str, data_left, data_right, top_k: int = 20, overwrite=False):
        """
        Experimental
        Match two datasets with their possible equal values.

        Queries the data right to get the similar results in data left.

        Parameters
        ----------
        name: str
            String with the name of a database in your JAI environment.
        data_left, data_right : text
            data to be matched.

        Returns
        -------
        dict
            each key is the id from data_right and the value is a list of ids from data_left
            that match.

        Example
        -------
        >>> import pandas as pd
        >>> from jai.applications import match
        >>> from jai.auxiliar_funcs.utils_funcs import process_similar
        >>>
        >>> j = Jai(AUTH_KEY)
        >>> results = j.match(name, data1, data2)
        >>> processed = process_similar(results, return_self=True)
        >>> pd.DataFrame(processed).sort_values('query_id')
        >>> # query_id is from data_right and id is from data_left
                 query_id           id     distance
           0            1            2         0.11
           1            2            1         0.11
           2            3          NaN          NaN
           3            4          NaN          NaN
           4            5            5         0.15
        """
        if name not in self.names or overwrite:
            nt = np.clip(np.round(len(data_left) / 10, -3), 1000, 10000)
            self.setup(
                name,
                data_left,
                db_type="TextEdit",
                overwrite=overwrite,
                hyperparams={"nt": nt},
            )
            self.wait_setup(name, 20)
        return self.similar(name, data_right, top_k=top_k)

    def resolution(self, name: str, data, top_k: int = 20, overwrite=False):
        """
        Experimental
        Find possible duplicated values within the data.

        Parameters
        ----------
        name: str
            String with the name of a database in your JAI environment.
        data : text
            data to find duplicates.

        Returns
        -------
        dict
            each key is the id and the value is a list of ids that are duplicates.

        Example
        -------
        >>> import pandas as pd
        >>> from jai.applications import resolution
        >>> from jai.auxiliar_funcs.utils_funcs import process_similar
        >>>
        >>> j = Jai(AUTH_KEY)
        >>> results = resolution(name, data)
        >>> processed = process_similar(results, return_self=True)
        >>> pd.DataFrame(processed).sort_values('query_id')
                 query_id           id     distance
           0            1            2         0.11
           1            2            1         0.11
           2            3          NaN          NaN
           3            4            5         0.15
        """
        if name not in self.names or overwrite:
            nt = np.clip(np.round(len(data) / 10, -3), 1000, 10000)
            self.setup(
                name,
                data,
                db_type="TextEdit",
                overwrite=overwrite,
                hyperparams={"nt": nt},
            )
            self.wait_setup(name, 20)
        return self.similar(name, data.index, top_k=top_k)

    def fill(self, name: str, data, column: str, **kwargs):
        """
        Experimental
        Fills the column in data with the most likely value given the other columns.

        Parameters
        ----------
        name: str
            String with the name of a database in your JAI environment.
        data : pd.DataFrame
            data to fill NaN.
        column : str
            name of the column to be filled.
        **kwargs : TYPE
            Extra args for supervised model.

        Returns
        -------
        list of dicts
            List of dicts with possible filling values for each id with column NaN.

        Example
        -------
        >>> import pandas as pd
        >>> from jai.applications import fill
        >>> from jai.auxiliar_funcs.utils_funcs import process_predict
        >>>
        >>> j = Jai(AUTH_KEY)
        >>> results = j.fill(name, data, COL_TO_FILL)
        >>> processed = process_similar(results)
        >>> pd.DataFrame(processed).sort_values('id')
                  id   sanity_prediction    confidence_level (%)
           0       1             value_1                    70.9
           1       4             value_1                    67.3
           2       7             value_1                    80.2
        """
        cat_threshold = kwargs.get("cat_threshold", 512)
        data = data.copy()
        vals = data[column].value_counts() < 2
        if vals.sum() > 0:
            eliminate = vals[vals].index.tolist()
            print(
                f"values {eliminate} from column {column} were removed for having less than 2 examples."
            )
            data.loc[data[column].isin(eliminate), column] = None

        mask = data[column].isna()
        train = data.loc[~mask].copy()
        test = data.loc[mask].drop(columns=[column])

        cat = train.select_dtypes(exclude="number")
        pre = cat.columns[cat.nunique() > cat_threshold].tolist()
        prep_bases = []
        for col in pre:
            id_col = "id_" + col
            origin = name + "_" + col
            origin = origin.lower().replace("-", "_").replace(" ", "_")[:35]
            train[id_col], test[id_col] = self.embedding(origin, train[col], test[col])
            prep_bases.append({"id_name": id_col, "db_parent": origin})
        train = train.drop(columns=pre)
        test = test.drop(columns=pre)

        if name not in self.names:
            label = {"task": "metric_classification", "label_name": column}
            split = {"type": "stratified", "split_column": column, "test_size": 0.2}
            mycelia_bases = kwargs.get("mycelia_bases", [])
            mycelia_bases.extend(prep_bases)
            self.setup(
                name,
                train,
                db_type="Supervised",
                hyperparams={"learning_rate": 0.001},
                label=label,
                split=split,
                **kwargs,
            )
            self.wait_setup(name, 20)

        return self.predict(name, test, predict_proba=True)

    def sanity(
        self, name: str, data, data_validate=None, columns_ref: list = None, **kwargs,
    ):
        """
        Experimental
        Validates consistency in the columns (columns_ref).

        Parameters
        ----------
        name: str
            String with the name of a database in your JAI environment.
        data : pd.DataFrame
            Data reference of sound data.
        data_validate : TYPE, optional
            Data to be checked if is valid or not. The default is None.
        columns_ref : list, optional
            Columns that can have inconsistencies. As default we use all non numeric columns.
        **kwargs : TYPE
            DESCRIPTION.

        Raises
        ------
        ValueError
            DESCRIPTION.

        Returns
        -------
        list of dicts
            Result of data is valid or not.

        Example
        -------
        >>> import pandas as pd
        >>> from jai.applications import sanity
        >>> from jai.auxiliar_funcs.utils_funcs import process_predict
        >>>
        >>> j = Jai(AUTH_KEY)
        >>> results = j.sanity(name, data)
        >>> processed = process_predict(results)
        >>> pd.DataFrame(processed).sort_values('id')
                  id   sanity_prediction    confidence_level (%)
           0       1               Valid                    70.9
           1       4             Invalid                    67.3
           2       7             Invalid                    80.6
           3      13               Valid                    74.2
        """
        frac = kwargs.get("frac", 0.1)
        random_seed = kwargs.get("frac", 42)
        cat_threshold = kwargs.get("cat_threshold", 512)
        target = kwargs.get("target", "is_valid")
        if target in data.columns:
            raise ValueError(f'unable to set target column (name "{target}")')

        np.random.seed(random_seed)

        data = data.copy()
        if data_validate is not None:
            data_validate = data_validate.copy()

        cat = data.select_dtypes(exclude="number")
        pre = cat.columns[cat.nunique() > cat_threshold].tolist()
        if columns_ref is None:
            columns_ref = cat.columns.tolist()

        prep_bases = []
        for col in pre:
            id_col = "id_" + col
            origin = name + "_" + col
            origin = origin.lower().replace("-", "_").replace(" ", "_")[:35]
            if data_validate is not None:
                data[id_col], data_validate[id_col] = self.embedding(
                    origin, data[col], data_validate[col]
                )
            else:
                data[id_col] = self.embedding(origin, data[col])

            prep_bases.append({"id_name": id_col, "db_parent": origin})

            if col in columns_ref:
                columns_ref.remove(col)
                columns_ref.append(id_col)

        data = data.drop(columns=pre)
        if data_validate is not None:
            data_validate = data_validate.drop(columns=pre)
            test = data_validate.copy()
        else:
            test = data.copy()

        if name not in self.names:

            def change(options, original):
                return np.random.choice(options[options != original])

            # get a sample of the data and shuffle it
            sample = []
            for c in columns_ref:
                s = data.sample(frac=frac)
                uniques = s[c].unique()
                s[c] = [change(uniques, v) for v in s[c]]
                sample.append(s)
            sample = pd.concat(sample)

            # set target column values
            sample[target] = "Invalid"

            # set index of samples with different values as data
            idx = np.arange(len(data) + len(sample))
            mask_idx = np.logical_not(np.isin(idx, data.index))
            sample.index = idx[mask_idx][: len(sample)]

            data[target] = "Valid"
            train = pd.concat([data, sample])

            label = {"task": "metric_classification", "label_name": target}
            split = {"type": "stratified", "split_column": target, "test_size": 0.2}
            mycelia_bases = kwargs.get("mycelia_bases", [])
            mycelia_bases.extend(prep_bases)

            self.setup(
                name,
                train,
                db_type="Supervised",
                hyperparams={"learning_rate": 0.001},
                label=label,
                split=split,
                **kwargs,
            )
            self.wait_setup(name, 20)

        return self.predict(name, test, predict_proba=True)

    def embedding(
        self, name: str, train, test=None, db_type="FastText", hyperparams=None,
    ):
        """
        Experimental
        Quick embedding for high numbers of categories in columns.

        Parameters
        ----------
        name : str, optional
            DESCRIPTION. The default is None.
        data : TYPE
            DESCRIPTION.
        auth_key : TYPE
            DESCRIPTION.
        db_type : str, optional
            type of model to be trained. The default is 'FastText'.
        hyperparams: optional
            See setup documentation.

        Returns
        -------
        name : str
            name of the base where the data was embedded.

        """
        if isinstance(train, pd.Series):
            train = train.copy()
        else:
            raise ValueError("train must be a Series")
        n = len(train)
        if test is None:
            values, inverse = np.unique(train, return_inverse=True)
        else:
            if isinstance(test, pd.Series):
                train = train.copy()
            else:
                raise ValueError("test must be a Series")
            test = test.copy()
            values, inverse = np.unique(
                train.tolist() + test.tolist(), return_inverse=True
            )

        train.loc[:] = inverse[:n]
        i_train = np.unique(inverse[:n])
        settrain = pd.Series(values[i_train], index=i_train)

        if name not in self.names:
            self.setup(name, settrain, db_type=db_type, hyperparams=hyperparams)
            self.wait_setup(name, 10)
        else:
            missing = i_train[~np.isin(i_train, self.ids(name, "complete"))]
            if len(missing) > 0:
                self.add_data(name, settrain.loc[missing])

        if test is not None:
            test.loc[:] = inverse[n:]
            i_test = np.unique(inverse[n:])
            settest = pd.Series(values[i_test], index=i_test)
            missing = i_test[~np.isin(i_test, self.ids(name, "complete"))]
            if len(missing) > 0:
                self.add_data(name, settest.loc[missing])

            return train, test
        else:
            return train<|MERGE_RESOLUTION|>--- conflicted
+++ resolved
@@ -22,10 +22,6 @@
     and more.
     
     """
-<<<<<<< HEAD
-=======
-
->>>>>>> b3757e25
     def __init__(self, auth_key: str, url: str = None):
         """
         Inicialize the Jai class.
@@ -73,14 +69,9 @@
         ['jai_database', 'jai_unsupervised', 'jai_supervised']
 
         """
-<<<<<<< HEAD
-        response = requests.get(url=self.base_api_url + '/info?mode=names',
-                                headers=self.header)
-=======
         response = requests.get(
             url=self.base_api_url + "/info?mode=names", headers=self.header
         )
->>>>>>> b3757e25
         if response.status_code == 200:
             return response.json()
         else:
@@ -108,15 +99,6 @@
         1              jai_unsupervised  Unsupervised
         2                jai_supervised    Supervised
         """
-<<<<<<< HEAD
-        response = requests.get(url=self.base_api_url + '/info?mode=complete',
-                                headers=self.header)
-        if response.status_code == 200:
-            df = pd.DataFrame(response.json()).rename({
-                'db_name': 'name',
-                'db_type': 'type'
-            })
-=======
         response = requests.get(
             url=self.base_api_url + "/info?mode=complete", headers=self.header
         )
@@ -124,7 +106,6 @@
             df = pd.DataFrame(response.json()).rename(
                 {"db_name": "name", "db_type": "type"}
             )
->>>>>>> b3757e25
             return df
         else:
             return self.assert_status_code(response)
@@ -152,25 +133,13 @@
             "Description": "Training of database YOUR_DATABASE has ended."
         }
         """
-<<<<<<< HEAD
-        response = requests.get(self.base_api_url + '/status',
-                                headers=self.header)
-=======
         response = requests.get(self.base_api_url + "/status", headers=self.header)
->>>>>>> b3757e25
         if response.status_code == 200:
             return response.json()
         else:
             return self.assert_status_code(response)
 
-<<<<<<< HEAD
-    def generate_name(self,
-                      length: int = 8,
-                      prefix: str = '',
-                      suffix: str = ''):
-=======
     def generate_name(self, length: int = 8, prefix: str = "", suffix: str = ""):
->>>>>>> b3757e25
         """
 
         Generate a random string. You can pass a prefix and/or suffix. In this case,
@@ -224,15 +193,7 @@
         print(response.json())
         return response
 
-<<<<<<< HEAD
-    def similar(self,
-                name: str,
-                data,
-                top_k: int = 5,
-                batch_size: int = 16384):
-=======
     def similar(self, name: str, data, top_k: int = 5, batch_size: int = 16384):
->>>>>>> b3757e25
         """
         Query a database in search for the `top_k` most similar entries for each
         input data passed as argument.
@@ -277,30 +238,6 @@
         for i in trange(0, len(data), batch_size, desc="Similar"):
             if is_id:
                 if isinstance(data, pd.Series):
-<<<<<<< HEAD
-                    _batch = data.iloc[i:i + batch_size].tolist()
-                elif isinstance(data, pd.Index):
-                    _batch = data[i:i + batch_size].tolist()
-                else:
-                    _batch = data[i:i + batch_size].tolist()
-                res = self._similar_id(name, _batch, top_k=top_k)
-            else:
-                if isinstance(data, (pd.Series, pd.DataFrame)):
-                    _batch = data.iloc[i:i + batch_size]
-                else:
-                    _batch = data[i:i + batch_size]
-                res = self._similar_json(name,
-                                         data2json(_batch, dtype=dtype),
-                                         top_k=top_k)
-            results.extend(res['similarity'])
-        return results
-
-    def _similar_id(self,
-                    name: str,
-                    id_item: int,
-                    top_k: int = 5,
-                    method="PUT"):
-=======
                     _batch = data.iloc[i : i + batch_size].tolist()
                 elif isinstance(data, pd.Index):
                     _batch = data[i : i + batch_size].tolist()
@@ -319,7 +256,6 @@
         return results
 
     def _similar_id(self, name: str, id_item: int, top_k: int = 5, method="PUT"):
->>>>>>> b3757e25
         """
         Creates a list of dicts, with the index and distance of the k items most similars given an id.
         This is a protected method.
@@ -364,16 +300,11 @@
                     f"id_item param must be int or list, {type(id_item)} found."
                 )
 
-<<<<<<< HEAD
-            response = requests.put(self.base_api_url + \
-                    f"/similar/id/{name}?top_k={top_k}", headers=self.header, data=json.dumps(id_item))
-=======
             response = requests.put(
                 self.base_api_url + f"/similar/id/{name}?top_k={top_k}",
                 headers=self.header,
                 data=json.dumps(id_item),
             )
->>>>>>> b3757e25
         else:
             raise ValueError("method must be GET or PUT.")
 
@@ -459,13 +390,6 @@
         if isinstance(data, (list, np.ndarray)):
             data = pd.Series(data)
         elif not isinstance(data, (pd.Series, pd.DataFrame)):
-<<<<<<< HEAD
-            raise TypeError(f"Inserted data is of type {type(data)},\
- but supported types are list, np.ndarray, pandas.Series or pandas.DataFrame")
-        if db_type in [
-                PossibleDtypes.text, PossibleDtypes.fasttext,
-                PossibleDtypes.edit
-=======
             raise TypeError(
                 f"Inserted data is of type {type(data)},\
  but supported types are list, np.ndarray, pandas.Series or pandas.DataFrame"
@@ -474,7 +398,6 @@
             PossibleDtypes.text,
             PossibleDtypes.fasttext,
             PossibleDtypes.edit,
->>>>>>> b3757e25
         ]:
             data = data.dropna()
         else:
@@ -485,17 +408,9 @@
             data = data.dropna(subset=cols_to_drop)
         return data
 
-<<<<<<< HEAD
-    def predict(self,
-                name: str,
-                data,
-                predict_proba: bool = False,
-                batch_size: int = 16384):
-=======
     def predict(
         self, name: str, data, predict_proba: bool = False, batch_size: int = 16384
     ):
->>>>>>> b3757e25
         """
         Predict the output of new data for a given database.
 
@@ -534,21 +449,12 @@
         results = []
         for i in trange(0, len(data), batch_size, desc="Predict"):
             if isinstance(data, (pd.Series, pd.DataFrame)):
-<<<<<<< HEAD
-                _batch = data.iloc[i:i + batch_size]
-            else:
-                _batch = data[i:i + batch_size]
-            res = self._predict(name,
-                                data2json(_batch, dtype=dtype),
-                                predict_proba=predict_proba)
-=======
                 _batch = data.iloc[i : i + batch_size]
             else:
                 _batch = data[i : i + batch_size]
             res = self._predict(
                 name, data2json(_batch, dtype=dtype), predict_proba=predict_proba
             )
->>>>>>> b3757e25
             results.extend(res)
         return results
 
@@ -579,20 +485,12 @@
         else:
             return self.assert_status_code(response)
 
-<<<<<<< HEAD
-    def ids(self, name: str, mode: Mode = 'simple'):
-=======
     def ids(self, name: str, mode: Mode = "simple"):
->>>>>>> b3757e25
         """
         Get id information of a given database.
 
         Args
-        ----------
-        name : str
-            String with the name of a database in your JAI environment.
         mode : str, optional
-            Level of detail to return. Possible values are 'simple', 'summarized' or 'complete'.
 
         Return
         -------
@@ -608,14 +506,9 @@
         >>> print(ids)
         ['891 items from 0 to 890']
         """
-<<<<<<< HEAD
-        response = requests.get(self.base_api_url + f'/id/{name}?mode={mode}',
-                                headers=self.header)
-=======
         response = requests.get(
             self.base_api_url + f"/id/{name}?mode={mode}", headers=self.header
         )
->>>>>>> b3757e25
         if response.status_code == 200:
             return response.json()
         else:
@@ -643,24 +536,10 @@
         >>> print(check_valid)
         True
         """
-<<<<<<< HEAD
-        response = requests.get(self.base_api_url + f'/validation/{name}',
-                                headers=self.header)
-=======
         response = requests.get(
-            self.base_api_url + f"/validation/{name}", headers=self.header
-        )
->>>>>>> b3757e25
-        if response.status_code == 200:
             return response.json()["value"]
         else:
-            return self.assert_status_code(response)
-
-<<<<<<< HEAD
-    def _temp_ids(self, name: str, mode: Mode = 'simple'):
-=======
     def _temp_ids(self, name: str, mode: Mode = "simple"):
->>>>>>> b3757e25
         """
         Get id information of a RAW database (i.e., before training). This is a protected method
 
@@ -677,15 +556,9 @@
             List with the actual ids (mode: 'complete') or a summary of ids
             ('simple'/'summarized') of the given database.
         """
-<<<<<<< HEAD
-        response = requests.get(self.base_api_url +
-                                f'/setup/ids/{name}?mode={mode}',
-                                headers=self.header)
-=======
         response = requests.get(
             self.base_api_url + f"/setup/ids/{name}?mode={mode}", headers=self.header
         )
->>>>>>> b3757e25
         if response.status_code == 200:
             return response.json()
         else:
@@ -711,19 +584,11 @@
             information of whether or not that particular batch was successfully inserted.
         """
         insert_responses = {}
-<<<<<<< HEAD
-        for i, b in enumerate(
-                trange(0, len(data), batch_size, desc="Insert Data")):
-            _batch = data.iloc[b:b + batch_size]
-            insert_responses[i] = self._insert_json(
-                name, data2json(_batch, dtype=db_type))
-=======
         for i, b in enumerate(trange(0, len(data), batch_size, desc="Insert Data")):
             _batch = data.iloc[b : b + batch_size]
             insert_responses[i] = self._insert_json(
                 name, data2json(_batch, dtype=db_type)
             )
->>>>>>> b3757e25
         return insert_responses
 
     def _check_ids_consistency(self, name, data):
@@ -750,16 +615,7 @@
             raise Exception(
                 "Something went wrong on data insertion. Please try again.")
 
-<<<<<<< HEAD
-    def setup(self,
-              name: str,
-              data,
-              db_type: str,
-              batch_size: int = 16384,
-              **kwargs):
-=======
     def setup(self, name: str, data, db_type: str, batch_size: int = 16384, **kwargs):
->>>>>>> b3757e25
         """
         Insert data and train model. This is JAI's crème de la crème.
 
@@ -807,16 +663,9 @@
         data = self._check_dtype_and_clean(data=data, db_type=db_type)
 
         # insert data
-<<<<<<< HEAD
-        insert_responses = self._insert_data(data=data,
-                                             name=name,
-                                             batch_size=batch_size,
-                                             db_type=db_type)
-=======
         insert_responses = self._insert_data(
             data=data, name=name, batch_size=batch_size, db_type=db_type
         )
->>>>>>> b3757e25
 
         # check if we inserted everything we were supposed to
         self._check_ids_consistency(name=name, data=data)
@@ -858,16 +707,9 @@
         data = self._check_dtype_and_clean(data=data, db_type=db_type)
 
         # insert data
-<<<<<<< HEAD
-        insert_responses = self._insert_data(data=data,
-                                             name=name,
-                                             batch_size=batch_size,
-                                             db_type=db_type)
-=======
         insert_responses = self._insert_data(
             data=data, name=name, batch_size=batch_size, db_type=db_type
         )
->>>>>>> b3757e25
 
         # check if we inserted everything we were supposed to
         self._check_ids_consistency(name=name, data=data)
@@ -892,14 +734,9 @@
         response : dict
             Dictionary with the API response.
         """
-<<<<<<< HEAD
-        response = requests.patch(self.base_api_url + f'/data/{name}',
-                                  headers=self.header)
-=======
         response = requests.patch(
             self.base_api_url + f"/data/{name}", headers=self.header
         )
->>>>>>> b3757e25
         if response.status_code == 202:
             return response.json()
         else:
@@ -921,20 +758,12 @@
         response : dict
             Dictionary with the API response.
         """
-<<<<<<< HEAD
         response = requests.post(self.base_api_url + f'/data/{name}',
                                  headers=self.header,
                                  data=df_json)
-=======
-        response = requests.post(
-            self.base_api_url + f"/data/{name}", headers=self.header, data=df_json
-        )
->>>>>>> b3757e25
-        if response.status_code == 200:
             return response.json()
         else:
             return self.assert_status_code(response)
-
     def _check_kwargs(self, db_type, **kwargs):
         """
         Sanity checks in the keyword arguments.
@@ -953,17 +782,6 @@
         possible = ["hyperparams", "callback_url"]
         must = []
         if db_type == "Unsupervised":
-<<<<<<< HEAD
-            possible.extend([
-                'num_process', 'cat_process', 'high_process', 'mycelia_bases'
-            ])
-        elif db_type == "Supervised":
-            possible.extend([
-                'num_process', 'cat_process', 'high_process', 'mycelia_bases',
-                'label', 'split'
-            ])
-            must.extend(['label', 'split'])
-=======
             possible.extend(
                 ["num_process", "cat_process", "high_process", "mycelia_bases"]
             )
@@ -979,7 +797,6 @@
                 ]
             )
             must.extend(["label", "split"])
->>>>>>> b3757e25
 
         missing = [key for key in must if kwargs.get(key, None) is None]
         if len(missing) > 0:
@@ -1022,18 +839,11 @@
             Dictionary with the API response.
         """
         body = self._check_kwargs(db_type=db_type, **kwargs)
-<<<<<<< HEAD
-        response = requests.post(self.base_api_url +
-                                 f'/setup/{name}?overwrite={overwrite}',
-                                 headers=self.header,
-                                 data=json.dumps(body))
-=======
         response = requests.post(
             self.base_api_url + f"/setup/{name}?overwrite={overwrite}",
             headers=self.header,
             data=json.dumps(body),
         )
->>>>>>> b3757e25
 
         if response.status_code == 201:
             return response.json()
@@ -1127,13 +937,8 @@
                 raise BaseException(status["Description"])
             # spinning thing loop
             for x in range(int(frequency_seconds) * 5):
-<<<<<<< HEAD
-                for frame in r'-\|/-\|/':
-                    print('\b', frame, sep='', end='', flush=True)
-=======
                 for frame in r"-\|/-\|/":
                     print("\b", frame, sep="", end="", flush=True)
->>>>>>> b3757e25
                     time.sleep(0.2)
 
             status = self._wait_status(name)
@@ -1161,14 +966,9 @@
         >>> j.delete_raw_data(name=name)
         'All raw data from database 'chosen_name' was deleted!'
         """
-<<<<<<< HEAD
-        response = requests.delete(self.base_api_url + f'/data/{name}',
-                                   headers=self.header)
-=======
         response = requests.delete(
             self.base_api_url + f"/data/{name}", headers=self.header
         )
->>>>>>> b3757e25
         if response.status_code == 200:
             return response.json()
         else:
@@ -1195,19 +995,15 @@
         >>> j.delete_database(name=name)
         'Bombs away! We nuked database chosen_name!'
         """
-<<<<<<< HEAD
-        response = requests.delete(self.base_api_url + f'/database/{name}',
-                                   headers=self.header)
-=======
         response = requests.delete(
             self.base_api_url + f"/database/{name}", headers=self.header
         )
->>>>>>> b3757e25
         if response.status_code == 200:
             return response.json()
         else:
             return self.assert_status_code(response)
-
+            
+            
     def match(self, name: str, data_left, data_right, top_k: int = 20, overwrite=False):
         """
         Experimental
@@ -1580,4 +1376,5 @@
 
             return train, test
         else:
-            return train+            return train
+            