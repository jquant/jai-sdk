import secrets
import json
import pandas as pd
import numpy as np
import requests
import time

from .functions.utils_funcs import data2json
from .functions.classes import PossibleDtypes, Mode
from .functions.auxiliar import pbar_steps, compare_regex
from pandas.api.types import is_integer_dtype
from tqdm import trange, tqdm

__all__ = ["Jai"]


class Jai:
    """
    Base class for communication with the Mycelia API.

    Used as foundation for more complex applications for data validation such
    as matching tables, resolution of duplicated values, filling missing values
    and more.

    """
    def __init__(self, auth_key: str, url: str = None):
        """
        Inicialize the Jai class.

        An authorization key is needed to use the Mycelia API.


        Parameters
        ----------
        auth_key : str
            Authorization key for the use of the API.
        url : str, optional
            Param used for development purposes. `Default is None`.

        Returns
        -------
            None

        """
        if url is None:
            self.base_api_url = "https://mycelia.azure-api.net"
            self.header = {"Auth": auth_key}
        else:
            if url.endswith("/"):
                url = url[:-1]
            self.base_api_url = url
            self.header = {"company-key": auth_key}

    @property
    def names(self):
        """
        Retrieves collections already created for the provided Auth Key.

        Args
        ----
            None

        Return
        ------
            List with the collections created so far.

        Example
        -------
        >>> j.names
        ['jai_database', 'jai_unsupervised', 'jai_supervised']

        """
        response = requests.get(url=self.base_api_url + "/info?mode=names",
                                headers=self.header)
        if response.status_code == 200:
            return response.json()
        else:
            return self.assert_status_code(response)

    @property
    def info(self):
        """
        Get name and type of each database in your environment.

        Args
        ----
            None

        Return
        ------
        pandas.DataFrame
            Pandas dataframe with name and type of each database in your environment.

        Example
        -------
        >>> j.info
                                db_name       db_type
        0                  jai_database          Text
        1              jai_unsupervised  Unsupervised
        2                jai_supervised    Supervised
        """
        response = requests.get(url=self.base_api_url + "/info?mode=complete",
                                headers=self.header)
        if response.status_code == 200:
            df = pd.DataFrame(response.json()).rename({
                "db_name": "name",
                "db_type": "type"
            })
            return df
        else:
            return self.assert_status_code(response)

    @property
    def status(self):
        """
        Get the status of your JAI environment when training.

        Args
        ----
            None

        Return
        ------
        response : dict
            A `JSON` file with the current status of the training tasks.

        Example
        -------
        >>> j.status
        {
            "Task": "Training",
            "Status": "Completed",
            "Description": "Training of database YOUR_DATABASE has ended."
        }
        """
<<<<<<< HEAD
        response = requests.get(
            self.base_api_url + "/status", headers=self.header)
=======
        response = requests.get(self.base_api_url + "/status",
                                headers=self.header)
>>>>>>> b88b6cb9
        if response.status_code == 200:
            return response.json()
        else:
            return self.assert_status_code(response)

<<<<<<< HEAD
    @staticmethod
    def get_auth_key(email: str, firstName: str, lastName: str):
        """
        Request an auth key to use JAI-SDK with. This is a protected method.

        Args
        ----------
        `email`: str
            A valid email address where the auth key will be sent to.
        `firstName`: str
            User's first name.
        `lastName`: str
            User's last name.

        Return
        ----------
        `response`: dict
            A `JSON` file stating whether or not the auth key was created.
        """
        url = "https://mycelia.azure-api.net"
        body = {"email": email, "firstName": firstName, "lastName": lastName}
        response = requests.put(url + "/auth", data=json.dumps(body))
        return response

    def generate_name(self, length: int = 8, prefix: str = "", suffix: str = ""):
=======
    def generate_name(self,
                      length: int = 8,
                      prefix: str = "",
                      suffix: str = ""):
>>>>>>> b88b6cb9
        """

        Generate a random string. You can pass a prefix and/or suffix. In this case,
        the generated string will be a concatenation of `prefix + random + suffix`.

        Args
        ----
        length : int
            Length for the desired string. `Default is 8`.
        prefix : str
            Prefix of your string. `Default is empty`.
        suffix  : str
            Suffix of your string. `Default is empty`.

        Returns
        -------
        str
            A random string.

        Example
        ----------
        >>> j.generate_name()
        13636a8b
        >>> j.generate_name(length=16, prefix="company")
        companyb8bbd445d

        """
        len_prefix = len(prefix)
        len_suffix = len(suffix)

        if length <= len_prefix + len_suffix:
            raise ValueError(
                f"length {length} is should be larger than {len_prefix+len_suffix} for prefix and suffix inputed."
            )

        length -= len_prefix + len_suffix
        code = secrets.token_hex(length)[:length].lower()
        name = str(prefix) + str(code) + str(suffix)
        names = self.names

        while name in names:
            code = secrets.token_hex(length)[:length].lower()
            name = str(prefix) + str(code) + str(suffix)

        return name

    def assert_status_code(self, response):
        # find a way to process this
        # what errors to raise, etc.
        print(response.json())
        print(f"\n\nSTATUS: {response.status_code}\n\n")
        raise ValueError(f"Something went wrong.\n{response.content}")

    def similar(self, name: str, data, top_k: int = 5,
                batch_size: int = 16384):
        """
        Query a database in search for the `top_k` most similar entries for each
        input data passed as argument.

        Args
        ----
        name : str
            String with the name of a database in your JAI environment.
        data : list, pd.Series or pd.DataFrame
            Data to be queried for similar inputs in your database.
        top_k : int
            Number of k similar items that we want to return. `Default is 5`.
        batch_size : int
            Size of batches to send the data. `Default is 16384`.

        Return
        ------
        results : dict
            Dictionary with the index and distance of the k most similar items.

        Example
        -------
        >>> name = 'chosen_name'
        >>> DATA_ITEM = # data in the format of the database
        >>> TOP_K = 3
        >>> j = Jai(AUTH_KEY)
        >>> df_index_distance = j.similar(name, DATA_ITEM, TOP_K)
        >>> print(pd.DataFrame(df_index_distance['similarity']))
           id  distance
        10007       0.0
        45568    6995.6
         8382    7293.2
        """
        dtype = self._get_dtype(name)

        if isinstance(data, list):
            data = np.array(data)

        is_id = is_integer_dtype(data)

        results = []
        for i in trange(0, len(data), batch_size, desc="Similar"):
            if is_id:
                if isinstance(data, pd.Series):
                    _batch = data.iloc[i:i + batch_size].tolist()
                elif isinstance(data, pd.Index):
                    _batch = data[i:i + batch_size].tolist()
                else:
                    _batch = data[i:i + batch_size].tolist()
                res = self._similar_id(name, _batch, top_k=top_k)
            else:
                if isinstance(data, (pd.Series, pd.DataFrame)):
                    _batch = data.iloc[i:i + batch_size]
                else:
                    _batch = data[i:i + batch_size]
                res = self._similar_json(name,
                                         data2json(_batch, dtype=dtype),
                                         top_k=top_k)
            results.extend(res["similarity"])
        return results

    def _similar_id(self,
                    name: str,
                    id_item: int,
                    top_k: int = 5,
                    method="PUT"):
        """
        Creates a list of dicts, with the index and distance of the k items most similars given an id.
        This is a protected method.

        Args
        ----
        name : str
            String with the name of a database in your JAI environment.

        idx_tem : int
            Index of the item the user is looking for.

        top_k : int
            Number of k similar items we want to return. `Default is 5`.

        Return
        ------
        response : dict
            Dictionary with the index and distance of `the k most similar items`.
        """
        if method == "GET":
            if isinstance(id_item, list):
                id_req = "&".join(["id=" + str(i) for i in set(id_item)])
                url = self.base_api_url + \
                    f"/similar/id/{name}?{id_req}&top_k={top_k}"
            elif isinstance(id_item, int):
                url = (self.base_api_url +
                       f"/similar/id/{name}?id={id_item}&top_k={top_k}")
            else:
                raise TypeError(
                    f"id_item param must be int or list, {type(id_item)} found."
                )

            response = requests.get(url, headers=self.header)
        elif method == "PUT":
            if isinstance(id_item, list):
                pass
            elif isinstance(id_item, int):
                id_item = [id_item]
            else:
                raise TypeError(
                    f"id_item param must be int or list, {type(id_item)} found."
                )

            response = requests.put(
                self.base_api_url + f"/similar/id/{name}?top_k={top_k}",
                headers=self.header,
                data=json.dumps(id_item),
            )
        else:
            raise ValueError("method must be GET or PUT.")

        if response.status_code == 200:
            return response.json()
        else:
            return self.assert_status_code(response)

    def _get_dtype(self, name):
        """
        Return the database type.

        Parameters
        ----------
        name : str
            String with the name of a database in your JAI environment.

        Raises
        ------
        ValueError
            If the name is not valid.

        Returns
        -------
        db_type : str
            The name of the type of the database.

        """
        dtypes = self.info
        if self.is_valid(name):
            return dtypes.loc[dtypes["db_name"] == name, "db_type"].values[0]
        else:
            raise ValueError(f"{name} is not a valid name.")

    def _similar_json(self, name: str, data_json, top_k: int = 5):
        """
        Creates a list of dicts, with the index and distance of the k items most similars given a JSON data entry.
        This is a protected method

        Args
        ----
        name : str
            String with the name of a database in your JAI environment.

        data_json : dict (JSON)
            Data in JSON format. Each input in the dictionary will be used to search for the `top_k` most
            similar entries in the database.

        top_k : int
            Number of k similar items we want to return. `Default is 5`.

        Return
        ------
        response : dict
            Dictionary with the index and distance of `the k most similar items`.
        """
        url = self.base_api_url + f"/similar/data/{name}?top_k={top_k}"

        response = requests.put(url, headers=self.header, data=data_json)
        if response.status_code == 200:
            return response.json()
        else:
            return self.assert_status_code(response)

    def _check_dtype_and_clean(self, data, db_type):
        """
        Check data type and remove NAs from the data.
        This is a protected method.

        Args
        ----
        data : pandas.DataFrame or pandas.Series
            Data to be checked and cleaned.

        db_type : str
            Database type (Supervised, Unsupervised, Text...)

        Return
        ------
        data : pandas.DataFrame or pandas.Series
            Data without NAs
        """
        if isinstance(data, (list, np.ndarray)):
            data = pd.Series(data)
        elif not isinstance(data, (pd.Series, pd.DataFrame)):
            raise TypeError(f"Inserted data is of type {type(data)},\
 but supported types are list, np.ndarray, pandas.Series or pandas.DataFrame")
        if db_type in [
                PossibleDtypes.text,
                PossibleDtypes.fasttext,
                PossibleDtypes.edit,
        ]:
            data = data.dropna()
        else:
            cols_to_drop = []
            for col in data.select_dtypes(include="category").columns:
                if data[col].nunique() > 1024:
                    cols_to_drop.append(col)
            data = data.dropna(subset=cols_to_drop)
        return data

    def predict(self,
                name: str,
                data,
                predict_proba: bool = False,
                batch_size: int = 16384):
        """
        Predict the output of new data for a given database.

        Args
        ----
        name : str
            String with the name of a database in your JAI environment.
        data : list, pd.Series or pd.DataFrame
            Data to be queried for similar inputs in your database.
        predict_proba : bool
            Whether or not to return the probabilities of each prediction. `Default is False`.
        batch_size : int
            Size of batches to send the data. `Default is 16384`.

        Return
        ------
        results : list of dicts
            List of predictions for the data passed as parameter.

        Example
        ----------
        >>> name = 'chosen_name'
        >>> DATA_ITEM = # data in the format of the database
        >>> j = Jai(AUTH_KEY)
        >>> preds = j.predict(name, DATA_ITEM)
        >>> print(preds)
        [{"id":0, "predict": "class1"}, {"id":1, "predict": "class0"}]
        >>> preds = j.predict(name, DATA_ITEM, predict_proba=True)
        >>> print(preds)
        [{"id": 0 , "predict"; {"class0": 0.1, "class1": 0.6, "class2": 0.3}}]
        """
        dtype = self._get_dtype(name)
        if dtype != "Supervised":
            raise ValueError("predict is only available to dtype Supervised.")

        results = []
        for i in trange(0, len(data), batch_size, desc="Predict"):
            if isinstance(data, (pd.Series, pd.DataFrame)):
                _batch = data.iloc[i:i + batch_size]
            else:
                _batch = data[i:i + batch_size]
            res = self._predict(name,
                                data2json(_batch, dtype=dtype),
                                predict_proba=predict_proba)
            results.extend(res)
        return results

    def _predict(self, name: str, data_json, predict_proba: bool = False):
        """
        Predict the output of new data for a given database by calling its
        respecive API method. This is a protected method.

        Args
        ----
        name : str
            String with the name of a database in your JAI environment.
        data_json : JSON file (dict)
            Data to be queried for similar inputs in your database.
        predict_proba : bool
            Whether or not to return the probabilities of each prediction. `Default is False`.

        Return
        -------
        results : dict
            Dictionary of predctions for the data passed as parameter.
        """
        url = self.base_api_url + \
            f"/predict/{name}?predict_proba={predict_proba}"

        response = requests.put(url, headers=self.header, data=data_json)
        if response.status_code == 200:
            return response.json()
        else:
            return self.assert_status_code(response)

    def ids(self, name: str, mode: Mode = "simple"):
        """
        Get id information of a given database.

        Args
        mode : str, optional

        Return
        -------
        response: list
            List with the actual ids (mode: 'complete') or a summary of ids
            ('simple'/'summarized') of the given database.

        Example
        ----------
        >>> name = 'chosen_name'
        >>> j = Jai(AUTH_KEY)
        >>> ids = j.ids(name)
        >>> print(ids)
        ['891 items from 0 to 890']
        """
        response = requests.get(self.base_api_url + f"/id/{name}?mode={mode}",
                                headers=self.header)
        if response.status_code == 200:
            return response.json()
        else:
            return self.assert_status_code(response)

    def is_valid(self, name: str):
        """
        Check if a given name is a valid database name (i.e., if it is in your environment).

        Args
        ----
        `name`: str
            String with the name of a database in your JAI environment.

        Return
        ------
        response: bool
            True if name is in your environment. False, otherwise.

        Example
        -------
        >>> name = 'chosen_name'
        >>> j = Jai(AUTH_KEY)
        >>> check_valid = j.is_valid(name)
        >>> print(check_valid)
        True
        """
        response = requests.get(self.base_api_url + f"/validation/{name}",
                                headers=self.header)
        if response.status_code == 200:
            return response.json()["value"]
        else:
            return self.assert_status_code(response)

    def _temp_ids(self, name: str, mode: Mode = "simple"):
        """
        Get id information of a RAW database (i.e., before training). This is a protected method

        Args
        ----
        name : str
            String with the name of a database in your JAI environment.
        mode : str, optional
            Level of detail to return. Possible values are 'simple', 'summarized' or 'complete'.

        Return
        -------
        response: list
            List with the actual ids (mode: 'complete') or a summary of ids
            ('simple'/'summarized') of the given database.
        """
        response = requests.get(self.base_api_url +
                                f"/setup/ids/{name}?mode={mode}",
                                headers=self.header)
        if response.status_code == 200:
            return response.json()
        else:
            return self.assert_status_code(response)

    def _insert_data(self, data, name, db_type, batch_size):
        """
        Insert raw data for training. This is a protected method.

        Args
        ----------
        name : str
            String with the name of a database in your JAI environment.
        db_type : str
            Database type (Supervised, Unsupervised, Text...)
        batch_size : int
            Size of batch to send the data.

        Return
        ------
        insert_responses : dict
            Dictionary of responses for each batch. Each response contains
            information of whether or not that particular batch was successfully inserted.
        """
        insert_responses = {}
        for i, b in enumerate(
                trange(0, len(data), batch_size, desc="Insert Data")):
            _batch = data.iloc[b:b + batch_size]
            insert_responses[i] = self._insert_json(
                name, data2json(_batch, dtype=db_type))
        return insert_responses

    def _check_ids_consistency(self, name, data):
        """
        Check if inserted data is consistent with what we expect.
        This is mainly to assert that all data was properly inserted.

        Args
        ----
        name : str
            Database name.
        data : pandas.DataFrame or pandas.Series
            Inserted data.

        Return
        ------
        None or Exception
            If an inconsistency is found, an error is raised.
        """
        inserted_ids = self._temp_ids(name)
        if len(data) != int(inserted_ids[0].split()[0]):
            print(f"Found invalid ids: {inserted_ids[0]}")
            print(self.delete_raw_data(name))
            raise Exception(
                "Something went wrong on data insertion. Please try again.")

    def setup(self,
              name: str,
              data,
              db_type: str,
              batch_size: int = 16384,
              frequency_seconds: int = 0,
              **kwargs):
        """
        Insert data and train model. This is JAI's crème de la crème.

        Args
        ----
        name : str
            Database name.
        data : pandas.DataFrame or pandas.Series
            Data to be inserted and used for training.
        db_type : str
            Database type (Supervised, Unsupervised, Text...)
        batch_size : int
            Size of batch to insert the data. Default is 16384 (2**14).
        **kwargs
            Parameters that should be passed as a dictionary in compliance with the
            API methods. In other words, every kwarg argument should be passed as if
            it were in the body of a POST method. **To check all possible kwargs in
            Jai.setup method, you can check the** `Setup kwargs`_ **section**.

        Return
        ------
        insert_response : dict
            Dictionary of responses for each data insertion.
        setup_response : dict
            Setup response telling if the model started training.

        Example
        -------
        >>> name = 'chosen_name'
        >>> data = # data in pandas.DataFrame format
        >>> j = Jai(AUTH_KEY)
        >>> _, setup_response = j.setup(name=name, data=data, db_type="Supervised", label={"task": "metric_classification", "label_name": "my_label"})
        >>> print(setup_response)
        {
            "Task": "Training",
            "Status": "Started",
            "Description": "Training of database chosen_name has started."
        }
        """

        # delete data reamains
        self.delete_raw_data(name)

        # make sure our data has the correct type and is free of NAs
        data = self._check_dtype_and_clean(data=data, db_type=db_type)

        # insert data
        insert_responses = self._insert_data(data=data,
                                             name=name,
                                             batch_size=batch_size,
                                             db_type=db_type)

        # check if we inserted everything we were supposed to
        self._check_ids_consistency(name=name, data=data)

        # train model
        setup_response = self._setup_database(name, db_type, **kwargs)

        if frequency_seconds >= 1:
            self.wait_setup(name=name, frequency_seconds=frequency_seconds)

        return insert_responses, setup_response

    def add_data(self,
                 name: str,
                 data,
                 batch_size: int = 16384,
                 frequency_seconds: int = 0):
        """
        Insert raw data and extract their latent representation.

        This method should be used when we already setup up a database using `setup()`
        and want to create the vector representations of new data
        using the model we already trained for the given database.

        Args
        ----
        name : str
            String with the name of a database in your JAI environment.
        data : pandas.DataFrame or pandas.Series
            Data to be inserted and used for training.
        batch_size : int
            Size of batch to send the data. `Default is 16384`.

        Return
        -------
        insert_responses: dict
            Dictionary of responses for each batch. Each response contains
            information of whether or not that particular batch was successfully inserted.
        """
        # delete data reamains
        self.delete_raw_data(name)

        # get the db_type
        db_type = self._get_dtype(name)

        # make sure our data has the correct type and is free of NAs
        data = self._check_dtype_and_clean(data=data, db_type=db_type)

        # insert data
        insert_responses = self._insert_data(data=data,
                                             name=name,
                                             batch_size=batch_size,
                                             db_type=db_type)

        # check if we inserted everything we were supposed to
        self._check_ids_consistency(name=name, data=data)

        # add data per se
        add_data_response = self._append(name=name)

        if frequency_seconds >= 1:
            self.wait_setup(name=name, frequency_seconds=frequency_seconds)

        return insert_responses, add_data_response

    def _append(self, name: str):
        """
        Add data to a database that has been previously trained.
        This is a protected method.

        Args
        ----
        name : str
            String with the name of a database in your JAI environment.

        Return
        ------
        response : dict
            Dictionary with the API response.
        """
        response = requests.patch(self.base_api_url + f"/data/{name}",
                                  headers=self.header)
        if response.status_code == 202:
            return response.json()
        else:
            return self.assert_status_code(response)

    def _insert_json(self, name: str, df_json):
        """
        Insert data in JSON format. This is a protected method.

        Args
        ----
        name : str
            String with the name of a database in your JAI environment.
        df_json : dict
            Data in JSON format.

        Return
        ------
        response : dict
            Dictionary with the API response.
        """
        response = requests.post(self.base_api_url + f"/data/{name}",
                                 headers=self.header,
                                 data=df_json)
        if response.status_code == 200:
            return response.json()
        else:
            return self.assert_status_code(response)

    def _check_kwargs(self, db_type, **kwargs):
        """
        Sanity checks in the keyword arguments.
        This is a protected method.

        Args
        ----
        db_type : str
            Database type (Supervised, Unsupervised, Text...)

        Return
        ------
        body: dict
            Body to be sent in the POST request to the API.
        """
        possible = ["hyperparams", "callback_url"]
        must = []
        if db_type == "Unsupervised":
            possible.extend([
                'num_process', 'cat_process', 'high_process', 'mycelia_bases'
            ])
        elif db_type == "Supervised":
            possible.extend([
                'num_process', 'cat_process', 'high_process', 'mycelia_bases',
                'label', 'split'
            ])
            must.extend(['label', 'split'])

        missing = [key for key in must if kwargs.get(key, None) is None]
        if len(missing) > 0:
            raise ValueError(f"missing arguments {missing}")

        body = {}
        flag = True
        for key in possible:
            val = kwargs.get(key, None)
            if val is not None:
                if flag:
                    print("Recognized setup args:")
                    flag = False
                print(f"{key}: {val}")
                body[key] = val

        body["db_type"] = db_type
        return body

    def _setup_database(self, name: str, db_type, overwrite=False, **kwargs):
        """
        Call the API method for database setup.
        This is a protected method.

        Args
        ----
        name : str
            String with the name of a database in your JAI environment.
        db_type : str
            Database type (Supervised, Unsupervised, Text...)
        overwrite : bool
            [Optional] Whether of not to overwrite the given database. `Default is False`.
        **kwargs:
            Any parameters the user wants to (or needs to) set for the given datase. Please
            refer to the API methods to see the possible arguments.

        Return
        -------
        response : dict
            Dictionary with the API response.
        """
        body = self._check_kwargs(db_type=db_type, **kwargs)
        response = requests.post(
            self.base_api_url + f"/setup/{name}?overwrite={overwrite}",
            headers=self.header,
            data=json.dumps(body),
        )

        if response.status_code == 201:
            return response.json()
        else:
            return self.assert_status_code(response)

    def fields(self, name: str):
        """
        Get the table fields for a Supervised/Unsupervised database.

        Args
        ----
        name : str
            String with the name of a database in your JAI environment.

        Return
        ------
        response : dict
            Dictionary with table fields.

        Example
        -------
        >>> name = 'chosen_name'
        >>> j = Jai(AUTH_KEY)
        >>> fields = j.fields(name=name)
        >>> print(fields)
        {'id': 0, 'feature1': 0.01, 'feature2': 'string', 'feature3': 0}
        """
        dtype = self._get_dtype(name)
        if dtype != "Unsupervised" and dtype != "Supervised":
            raise ValueError(
                "'fields' method is only available to dtype Unsupervised and Supervised."
            )

        response = requests.get(self.base_api_url + f"/table/fields/{name}",
                                headers=self.header)
        if response.status_code == 200:
            return response.json()
        else:
            return self.assert_status_code(response)

    def _wait_status(self, name):
        """
        Auxiliar functions for wait_setup method.

        Parameters
        ----------
        name : str
            String with the name of a database in your JAI environment.

        Returns
        -------
        dict
            Status dict.

        """
        status = self.status
        max_trials = 5
        patience = 15  # time in seconds that we'll wait
        trials = 0
        while trials < max_trials:
            if name in status.keys():
                status = status[name]
                return status
            else:
                time.sleep(patience // max_trials)
                trials += 1
        raise ValueError(f"Could not find a status for database '{name}'.")

    def wait_setup(self, name: str, frequency_seconds: int = 5):
        """
        Wait for the setup (model training) to finish

        Placeholder method for scripts.

        Args
        ----
        name : str
            String with the name of a database in your JAI environment.
        frequency_seconds : int, optional
            Number of seconds apart from each status check. `Default is 5`.

        Return
        ------
        None.
        """
        max_steps = None
        while max_steps is None:
            status = self._wait_status(name)
            starts_at, max_steps = pbar_steps(status=status)
            time.sleep(1)
        step = starts_at
        aux = 0
        with tqdm(total=max_steps, desc="JAI is working") as pbar:
            while status['Status'] != 'Task ended successfully.':
                if status['Status'] == 'Something went wrong.':
                    raise BaseException(status['Description'])
                if (step == starts_at) and (aux == 0):
                    pbar.update(starts_at)
                else:
                    diff = step - starts_at
                    pbar.update(diff)
                    starts_at = step
                step, _ = pbar_steps(status=status, step=step)
                time.sleep(frequency_seconds)
                status = self._wait_status(name)
                aux += 1
            if (starts_at != max_steps) and aux != 0:
                diff = max_steps - starts_at
                pbar.update(diff)
            elif (starts_at != max_steps) and aux == 0:
                pbar.update(max_steps)
        return status

    def delete_raw_data(self, name: str):
        """
        Delete raw data. It is good practice to do this after training a model.

        Args
        ----
        name : str
            String with the name of a database in your JAI environment.

        Return
        -------
        response : dict
            Dictionary with the API response.

        Example
        ----------
        >>> name = 'chosen_name'
        >>> j = Jai(AUTH_KEY)
        >>> j.delete_raw_data(name=name)
        'All raw data from database 'chosen_name' was deleted!'
        """
        response = requests.delete(self.base_api_url + f"/data/{name}",
                                   headers=self.header)
        if response.status_code == 200:
            return response.json()
        else:
            return self.assert_status_code(response)

    def delete_database(self, name: str):
        """
        Delete a database and everything that goes with it (I thank you all).

        Args
        ----
        name : str
            String with the name of a database in your JAI environment.

        Return
        ------
        response : dict
            Dictionary with the API response.

        Example
        -------
        >>> name = 'chosen_name'
        >>> j = Jai(AUTH_KEY)
        >>> j.delete_database(name=name)
        'Bombs away! We nuked database chosen_name!'
        """
        response = requests.delete(self.base_api_url + f"/database/{name}",
                                   headers=self.header)
        if response.status_code == 200:
            return response.json()
        else:
            return self.assert_status_code(response)

    def match(self,
              name: str,
              data_left,
              data_right,
              top_k: int = 20,
              overwrite=False):
        """
        Experimental
        Match two datasets with their possible equal values.

        Queries the data right to get the similar results in data left.

        Parameters
        ----------
        name: str
            String with the name of a database in your JAI environment.
        data_left, data_right : text
            data to be matched.

        Returns
        -------
        dict
            each key is the id from data_right and the value is a list of ids from data_left
            that match.

        Example
        -------
        >>> import pandas as pd
        >>> from jai.functions.utils_funcs import process_similar
        >>>
        >>> j = Jai(AUTH_KEY)
        >>> results = j.match(name, data1, data2)
        >>> processed = process_similar(results, return_self=True)
        >>> pd.DataFrame(processed).sort_values('query_id')
        >>> # query_id is from data_right and id is from data_left
                 query_id           id     distance
           0            1            2         0.11
           1            2            1         0.11
           2            3          NaN          NaN
           3            4          NaN          NaN
           4            5            5         0.15
        """
        if name not in self.names or overwrite:
            nt = np.clip(np.round(len(data_left) / 10, -3), 1000, 10000)
            self.setup(
                name,
                data_left,
                db_type="TextEdit",
                overwrite=overwrite,
                hyperparams={"nt": nt},
            )
            self.wait_setup(name, 20)
        return self.similar(name, data_right, top_k=top_k)

    def resolution(self, name: str, data, top_k: int = 20, overwrite=False):
        """
        Experimental
        Find possible duplicated values within the data.

        Parameters
        ----------
        name: str
            String with the name of a database in your JAI environment.
        data : text
            data to find duplicates.

        Returns
        -------
        dict
            each key is the id and the value is a list of ids that are duplicates.

        Example
        -------
        >>> import pandas as pd
        >>> from jai.functions.utils_funcs import process_similar
        >>>
        >>> j = Jai(AUTH_KEY)
        >>> results = j.resolution(name, data)
        >>> processed = process_similar(results, return_self=True)
        >>> pd.DataFrame(processed).sort_values('query_id')
                 query_id           id     distance
           0            1            2         0.11
           1            2            1         0.11
           2            3          NaN          NaN
           3            4            5         0.15
        """
        if name not in self.names or overwrite:
            nt = np.clip(np.round(len(data) / 10, -3), 1000, 10000)
            self.setup(
                name,
                data,
                db_type="TextEdit",
                overwrite=overwrite,
                hyperparams={"nt": nt},
            )
            self.wait_setup(name, 20)
        return self.similar(name, data.index, top_k=top_k)

    def fill(self, name: str, data, column: str, **kwargs):
        """
        Experimental
        Fills the column in data with the most likely value given the other columns.

        Parameters
        ----------
        name: str
            String with the name of a database in your JAI environment.
        data : pd.DataFrame
            data to fill NaN.
        column : str
            name of the column to be filled.
        **kwargs : TYPE
            Extra args for supervised model. See setup method.

        Returns
        -------
        list of dicts
            List of dicts with possible filling values for each id with column NaN.

        Example
        -------
        >>> import pandas as pd
        >>> from jai.functions.utils_funcs import process_predict
        >>>
        >>> j = Jai(AUTH_KEY)
        >>> results = j.fill(name, data, COL_TO_FILL)
        >>> processed = process_similar(results)
        >>> pd.DataFrame(processed).sort_values('id')
                  id   sanity_prediction    confidence_level (%)
           0       1             value_1                    70.9
           1       4             value_1                    67.3
           2       7             value_1                    80.2
        """
        cat_threshold = kwargs.get("cat_threshold", 512)
        data = data.copy()
        vals = data[column].value_counts() < 2
        if vals.sum() > 0:
            eliminate = vals[vals].index.tolist()
            print(
                f"values {eliminate} from column {column} were removed for having less than 2 examples."
            )
            data.loc[data[column].isin(eliminate), column] = None

        mask = data[column].isna()
        train = data.loc[~mask].copy()
        test = data.loc[mask].drop(columns=[column])

        cat = train.select_dtypes(exclude="number")
        pre = cat.columns[cat.nunique() > cat_threshold].tolist()
        prep_bases = []
        for col in pre:
            id_col = "id_" + col
            origin = name + "_" + col
            origin = origin.lower().replace("-", "_").replace(" ", "_")[:35]
            train[id_col], test[id_col] = self.embedding(
                origin, train[col], test[col])
            prep_bases.append({"id_name": id_col, "db_parent": origin})
        train = train.drop(columns=pre)
        test = test.drop(columns=pre)

        if name not in self.names:
            label = {"task": "metric_classification", "label_name": column}
            split = {
                "type": "stratified",
                "split_column": column,
                "test_size": 0.2
            }
            mycelia_bases = kwargs.get("mycelia_bases", [])
            mycelia_bases.extend(prep_bases)
            self.setup(
                name,
                train,
                db_type="Supervised",
                hyperparams={"learning_rate": 0.001},
                label=label,
                split=split,
                **kwargs,
            )
            self.wait_setup(name, 20)

        return self.predict(name, test, predict_proba=True)

    def sanity(
            self,
            name: str,
            data,
            data_validate=None,
            columns_ref: list = None,
            **kwargs,
    ):
        """
        Experimental
        Validates consistency in the columns (columns_ref).

        Parameters
        ----------
        name: str
            String with the name of a database in your JAI environment.
        data : pd.DataFrame
            Data reference of sound data.
        data_validate : TYPE, optional
            Data to be checked if is valid or not. The default is None.
        columns_ref : list, optional
            Columns that can have inconsistencies. As default we use all non numeric columns.
        **kwargs : TYPE
            Extra args for supervised model except label and split. See setup method. Also:
            frac: Percentage of the orignal dataframe to be shuffled to create
            invalid samples for each column in columns_ref. `Default is 0.1`.
            random_seed: random seed. `Default is 42`.
            cat_threshold: threshold for processing categorical columns with fasttext model.
            `Default is 512`.
            target: target validation column. If target is already in data, shuffling is skipped.
            `Default is "is_valid"`.


        Returns
        -------
        list of dicts
            Result of data is valid or not.

        Example
        -------
        >>> import pandas as pd
        >>> from jai.functions.utils_funcs import process_predict
        >>>
        >>> j = Jai(AUTH_KEY)
        >>> results = j.sanity(name, data)
        >>> processed = process_predict(results)
        >>> pd.DataFrame(processed).sort_values('id')
                  id   sanity_prediction    confidence_level (%)
           0       1               Valid                    70.9
           1       4             Invalid                    67.3
           2       7             Invalid                    80.6
           3      13               Valid                    74.2
        """
        frac = kwargs.get("frac", 0.1)
        random_seed = kwargs.get("random_seed", 42)
        cat_threshold = kwargs.get("cat_threshold", 512)
        target = kwargs.get("target", "is_valid")

        SKIP_SHUFFLING = target in data.columns

        np.random.seed(random_seed)

        data = data.copy()
        if data_validate is not None:
            data_validate = data_validate.copy()

        cat = data.select_dtypes(exclude="number")
        pre = cat.columns[cat.nunique() > cat_threshold].tolist()
        if columns_ref is None:
            columns_ref = cat.columns.tolist()

        prep_bases = []
        for col in pre:
            id_col = "id_" + col
            origin = name + "_" + col
            origin = origin.lower().replace("-", "_").replace(" ", "_")[:35]
            if data_validate is not None:
                data[id_col], data_validate[id_col] = self.embedding(
                    origin, data[col], data_validate[col])
            else:
                data[id_col] = self.embedding(origin, data[col])

            prep_bases.append({"id_name": id_col, "db_parent": origin})

            if col in columns_ref:
                columns_ref.remove(col)
                columns_ref.append(id_col)

        data = data.drop(columns=pre)
        if data_validate is not None:
            data_validate = data_validate.drop(columns=pre)
            test = data_validate.copy()
        else:
            test = data.copy()

        if name not in self.names:
            if not SKIP_SHUFFLING:

                def change(options, original):
                    return np.random.choice(options[options != original])

                # get a sample of the data and shuffle it
                sample = []
                for c in columns_ref:
                    s = data.sample(frac=frac)
                    uniques = s[c].unique()
                    s[c] = [change(uniques, v) for v in s[c]]
                    sample.append(s)
                sample = pd.concat(sample)

                # set target column values
                sample[target] = "Invalid"

                # set index of samples with different values as data
                idx = np.arange(len(data) + len(sample))
                mask_idx = np.logical_not(np.isin(idx, data.index))
                sample.index = idx[mask_idx][:len(sample)]

                data[target] = "Valid"
                train = pd.concat([data, sample])

            label = {"task": "metric_classification", "label_name": target}
            split = {
                "type": "stratified",
                "split_column": target,
                "test_size": 0.2
            }
            mycelia_bases = kwargs.get("mycelia_bases", [])
            mycelia_bases.extend(prep_bases)

            self.setup(
                name,
                train,
                db_type="Supervised",
                hyperparams={"learning_rate": 0.001},
                label=label,
                split=split,
                **kwargs,
            )
            self.wait_setup(name, 20)

        return self.predict(name, test, predict_proba=True)

    def embedding(
            self,
            name: str,
            train,
            test=None,
            db_type="FastText",
            hyperparams=None,
    ):
        """
        Experimental
        Quick embedding for high numbers of categories in columns.

        Parameters
        ----------
        name: str
            String with the name of a database in your JAI environment.
        train : TYPE
            DESCRIPTION.
        test : TYPE
            DESCRIPTION.
        db_type : str, optional
            type of model to be trained. The default is 'FastText'.
        hyperparams: optional
            See setup documentation for the db_type used.

        Returns
        -------
        name : str
            name of the base where the data was embedded.

        """
        if isinstance(train, pd.Series):
            train = train.copy()
        else:
            raise ValueError("train must be a Series")
        n = len(train)
        if test is None:
            values, inverse = np.unique(train, return_inverse=True)
        else:
            if isinstance(test, pd.Series):
                train = train.copy()
            else:
                raise ValueError("test must be a Series")
            test = test.copy()
            values, inverse = np.unique(train.tolist() + test.tolist(),
                                        return_inverse=True)

        train.loc[:] = inverse[:n]
        i_train = np.unique(inverse[:n])
        settrain = pd.Series(values[i_train], index=i_train)

        if name not in self.names:
            self.setup(name,
                       settrain,
                       db_type=db_type,
                       hyperparams=hyperparams)
            self.wait_setup(name, 10)
        else:
            missing = i_train[~np.isin(i_train, self.ids(name, "complete"))]
            if len(missing) > 0:
                self.add_data(name, settrain.loc[missing])

        if test is not None:
            test.loc[:] = inverse[n:]
            i_test = np.unique(inverse[n:])
            settest = pd.Series(values[i_test], index=i_test)
            missing = i_test[~np.isin(i_test, self.ids(name, "complete"))]
            if len(missing) > 0:
                self.add_data(name, settest.loc[missing])

            return train, test
        else:
            return train<|MERGE_RESOLUTION|>--- conflicted
+++ resolved
@@ -133,19 +133,13 @@
             "Description": "Training of database YOUR_DATABASE has ended."
         }
         """
-<<<<<<< HEAD
-        response = requests.get(
-            self.base_api_url + "/status", headers=self.header)
-=======
         response = requests.get(self.base_api_url + "/status",
                                 headers=self.header)
->>>>>>> b88b6cb9
         if response.status_code == 200:
             return response.json()
         else:
             return self.assert_status_code(response)
 
-<<<<<<< HEAD
     @staticmethod
     def get_auth_key(email: str, firstName: str, lastName: str):
         """
@@ -170,13 +164,10 @@
         response = requests.put(url + "/auth", data=json.dumps(body))
         return response
 
-    def generate_name(self, length: int = 8, prefix: str = "", suffix: str = ""):
-=======
     def generate_name(self,
                       length: int = 8,
                       prefix: str = "",
                       suffix: str = ""):
->>>>>>> b88b6cb9
         """
 
         Generate a random string. You can pass a prefix and/or suffix. In this case,
