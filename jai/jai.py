import secrets
import json
import pandas as pd
import numpy as np
import requests
import time

from .processing import process_predict, process_similar, process_resolution
from .functions.utils_funcs import data2json, pbar_steps
from .functions.classes import PossibleDtypes, Mode
from pandas.api.types import is_integer_dtype
from tqdm import trange, tqdm

__all__ = ["Jai"]


class Jai:
    """
    Base class for communication with the Mycelia API.

    Used as foundation for more complex applications for data validation such
    as matching tables, resolution of duplicated values, filling missing values
    and more.

    """
    def __init__(self, auth_key: str, url: str = None):
        """
        Inicialize the Jai class.

        An authorization key is needed to use the Mycelia API.


        Parameters
        ----------
        auth_key : str
            Authorization key for the use of the API.
        url : str, optional
            Param used for development purposes. `Default is None`.

        Returns
        -------
            None

        """
        if url is None:
            self.__url = "https://mycelia.azure-api.net"
            self.header = {"Auth": auth_key}
        else:
            if url.endswith("/"):
                url = url[:-1]
            self.__url = url
            self.header = {"company-key": auth_key}

    @property
    def url(self):
        """
        API Url that the class uses for requests made.

        """
        return self.__url

    @property
    def names(self):
        """
        Retrieves databases already created for the provided Auth Key.

        Args
        ----
            None

        Return
        ------
            List with the databases created so far.

        Example
        -------
        >>> j.names
        ['jai_database', 'jai_unsupervised', 'jai_supervised']

        """
        response = requests.get(url=self.url + "/info?mode=names",
                                headers=self.header)

        if response.status_code == 200:
            return sorted(response.json())
        else:
            return self.assert_status_code(response)

    @property
    def info(self):
        """
        Get name and type of each database in your environment.

        Args
        ----
            None

        Return
        ------
        pandas.DataFrame
            Pandas dataframe with name and type of each database in your environment.

        Example
        -------
        >>> j.info
                                db_name       db_type
        0                  jai_database          Text
        1              jai_unsupervised  Unsupervised
        2                jai_supervised    Supervised
        """
        response = requests.get(url=self.url + "/info?mode=complete",
                                headers=self.header)

        if response.status_code == 200:
            df = pd.DataFrame(response.json()).rename({
                "db_name": "name",
                "db_type": "type"
            })
            return df
        else:
            return self.assert_status_code(response)

    @property
    def status(self):
        """
        Get the status of your JAI environment when training.

        Args
        ----
            None

        Return
        ------
        response : dict
            A `JSON` file with the current status of the training tasks.

        Example
        -------
        >>> j.status
        {
            "Task": "Training",
            "Status": "Completed",
            "Description": "Training of database YOUR_DATABASE has ended."
        }
        """
        response = requests.get(self.url + "/status", headers=self.header)

        max_tries = 5
        patience = 25  # time in seconds that we'll wait
        tries = 0

        while tries < max_tries:
            if response.status_code == 200:
                return response.json()
            time.sleep(patience // max_tries)
            tries += 1
            response = requests.get(self.url + "/status", headers=self.header)
        return self.assert_status_code(response)

    def _delete_status(self, name):
        response = requests.delete(self.url + f"/status?db_name={name}",
                                   headers=self.header)
        return response.text

    @staticmethod
    def get_auth_key(email: str,
                     firstName: str,
                     lastName: str,
                     company: str = ""):
        """
        Request an auth key to use JAI-SDK with.

        Args
        ----------
        `email`: str
            A valid email address where the auth key will be sent to.
        `firstName`: str
            User's first name.
        `lastName`: str
            User's last name.

        Return
        ----------
        `response`: dict
            A Response object with whether or not the auth key was created.
        """
        url = "https://mycelia.azure-api.net/clone"
        body = {
            "email": email,
            "firstName": firstName,
            "lastName": lastName,
            "company": company
        }
        response = requests.put(url + "/auth", data=json.dumps(body))
        return response

    def generate_name(self,
                      length: int = 8,
                      prefix: str = "",
                      suffix: str = ""):
        """

        Generate a random string. You can pass a prefix and/or suffix. In this case,
        the generated string will be a concatenation of `prefix + random + suffix`.

        Args
        ----
        length : int
            Length for the desired string. `Default is 8`.
        prefix : str
            Prefix of your string. `Default is empty`.
        suffix  : str
            Suffix of your string. `Default is empty`.

        Returns
        -------
        str
            A random string.

        Example
        ----------
        >>> j.generate_name()
        13636a8b
        >>> j.generate_name(length=16, prefix="company")
        companyb8bbd445d

        """
        len_prefix = len(prefix)
        len_suffix = len(suffix)

        if length <= len_prefix + len_suffix:
            raise ValueError(
                f"length {length} is should be larger than {len_prefix+len_suffix} for prefix and suffix inputed."
            )

        length -= len_prefix + len_suffix
        code = secrets.token_hex(length)[:length].lower()
        name = str(prefix) + str(code) + str(suffix)
        names = self.names

        while name in names:
            code = secrets.token_hex(length)[:length].lower()
            name = str(prefix) + str(code) + str(suffix)

        return name

    def assert_status_code(self, response):
        # find a way to process this
        # what errors to raise, etc.
        print(f"\n\nSTATUS: {response.status_code}\n\n")
        raise ValueError(f"Something went wrong.\n{response.content}")

    def similar(self,
                name: str,
                data,
                top_k: int = 5,
                batch_size: int = 16384):
        """
        Query a database in search for the `top_k` most similar entries for each
        input data passed as argument.

        Args
        ----
        name : str
            String with the name of a database in your JAI environment.
        data : list, np.ndarray, pd.Series or pd.DataFrame
            Data to be queried for similar inputs in your database.
        top_k : int
            Number of k similar items that we want to return. `Default is 5`.
        batch_size : int
            Size of batches to send the data. `Default is 16384`.

        Return
        ------
        results : list of dicts
            A list with a dictionary for each input value identified with
            'query_id' and 'result' which is a list with 'top_k' most similar
            items dictionaries, each dictionary has the 'id' from the database
            previously setup and 'distance' in between the correspondent 'id'
            and 'query_id'.

        Example
        -------
        >>> name = 'chosen_name'
        >>> DATA_ITEM = # data in the format of the database
        >>> TOP_K = 3
        >>> j = Jai(AUTH_KEY)
        >>> df_index_distance = j.similar(name, DATA_ITEM, TOP_K)
        >>> print(pd.DataFrame(df_index_distance['similarity']))
           id  distance
        10007       0.0
        45568    6995.6
         8382    7293.2
        """
        dtype = self._get_dtype(name)

        if isinstance(data, list):
            data = np.array(data)

        is_id = is_integer_dtype(data)

        results = []
        for i in trange(0, len(data), batch_size, desc="Similar"):
            if is_id:
                if isinstance(data, pd.Series):
                    _batch = data.iloc[i:i + batch_size].tolist()
                elif isinstance(data, pd.Index):
                    _batch = data[i:i + batch_size].tolist()
                else:
                    _batch = data[i:i + batch_size].tolist()
                res = self._similar_id(name, _batch, top_k=top_k)
            else:
                if isinstance(data, (pd.Series, pd.DataFrame)):
                    _batch = data.iloc[i:i + batch_size]
                else:
                    _batch = data[i:i + batch_size]
                res = self._similar_json(name,
                                         data2json(_batch, dtype=dtype),
                                         top_k=top_k)
            results.extend(res["similarity"])
        return results

    def _similar_id(self, name: str, id_item: list, top_k: int = 5):
        """
        Creates a list of dicts, with the index and distance of the k items most similars given an id.
        This is a protected method.

        Args
        ----
        name : str
            String with the name of a database in your JAI environment.

        idx_tem : list
            List of ids of the item the user is looking for.

        top_k : int
            Number of k similar items we want to return. `Default is 5`.

        Return
        ------
        response : dict
            Dictionary with the index and distance of `the k most similar items`.
        """

        if not isinstance(id_item, list):
            raise TypeError(
                f"id_item param must be int or list, {type(id_item)} found.")

        response = requests.put(
            self.url + f"/similar/id/{name}?top_k={top_k}",
            headers=self.header,
            data=json.dumps(id_item),
        )

        if response.status_code == 200:
            return response.json()
        else:
            return self.assert_status_code(response)

    def _get_dtype(self, name):
        """
        Return the database type.

        Parameters
        ----------
        name : str
            String with the name of a database in your JAI environment.

        Raises
        ------
        ValueError
            If the name is not valid.

        Returns
        -------
        db_type : str
            The name of the type of the database.

        """
        dtypes = self.info
        if self.is_valid(name):
            return dtypes.loc[dtypes["db_name"] == name, "db_type"].values[0]
        else:
            raise ValueError(f"{name} is not a valid name.")

    def _similar_json(self, name: str, data_json, top_k: int = 5):
        """
        Creates a list of dicts, with the index and distance of the k items most similars given a JSON data entry.
        This is a protected method

        Args
        ----
        name : str
            String with the name of a database in your JAI environment.

        data_json : dict (JSON)
            Data in JSON format. Each input in the dictionary will be used to search for the `top_k` most
            similar entries in the database.

        top_k : int
            Number of k similar items we want to return. `Default is 5`.

        Return
        ------
        response : dict
            Dictionary with the index and distance of `the k most similar items`.
        """
        url = self.url + f"/similar/data/{name}?top_k={top_k}"

        response = requests.put(url, headers=self.header, data=data_json)
        if response.status_code == 200:
            return response.json()
        else:
            return self.assert_status_code(response)

    def _check_dtype_and_clean(self, data, db_type):
        """
        Check data type and remove NAs from the data.
        This is a protected method.

        Args
        ----
        data : pandas.DataFrame or pandas.Series
            Data to be checked and cleaned.

        db_type : str
            Database type (Supervised, Unsupervised, Text...)

        Return
        ------
        data : pandas.DataFrame or pandas.Series
            Data without NAs
        """
        if isinstance(data, (list, np.ndarray)):
            data = pd.Series(data)
        elif not isinstance(data, (pd.Series, pd.DataFrame)):
            raise TypeError(f"Inserted data is of type {type(data)},\
 but supported types are list, np.ndarray, pandas.Series or pandas.DataFrame")
        if db_type in [
                PossibleDtypes.text,
                PossibleDtypes.fasttext,
                PossibleDtypes.edit,
        ]:
            data = data.dropna()
        else:
            cols_to_drop = []
            for col in data.select_dtypes(include="category").columns:
                if data[col].nunique() > 1024:
                    cols_to_drop.append(col)
            data = data.dropna(subset=cols_to_drop)
        return data

    def predict(self,
                name: str,
                data,
                predict_proba: bool = False,
                batch_size: int = 16384):
        """
        Predict the output of new data for a given database.

        Args
        ----
        name : str
            String with the name of a database in your JAI environment.
        data : pd.Series or pd.DataFrame
            Data to be queried for similar inputs in your database.
        predict_proba : bool
            Whether or not to return the probabilities of each prediction is
            it's a classification. `Default is False`.
        batch_size : int
            Size of batches to send the data. `Default is 16384`.

        Return
        ------
        results : list of dicts
            List of dictionaries with 'id' of the inputed data and 'predict'
            as predictions for the data passed as input.

        Example
        ----------
        >>> name = 'chosen_name'
        >>> DATA_ITEM = # data in the format of the database
        >>> j = Jai(AUTH_KEY)
        >>> preds = j.predict(name, DATA_ITEM)
        >>> print(preds)
        [{"id":0, "predict": "class1"}, {"id":1, "predict": "class0"}]

        >>> preds = j.predict(name, DATA_ITEM, predict_proba=True)
        >>> print(preds)
        [{"id": 0 , "predict"; {"class0": 0.1, "class1": 0.6, "class2": 0.3}}]
        """
        dtype = self._get_dtype(name)
        if dtype != "Supervised":
            raise ValueError("predict is only available to dtype Supervised.")
        if not isinstance(data, (pd.Series, pd.DataFrame)):
            raise ValueError(
                f"data must be a pandas Series or DataFrame. (data type {type(data)})"
            )

        results = []
        for i in trange(0, len(data), batch_size, desc="Predict"):
            _batch = data.iloc[i:i + batch_size]
            res = self._predict(name,
                                data2json(_batch, dtype=dtype),
                                predict_proba=predict_proba)
            results.extend(res)
        return results

    def _predict(self, name: str, data_json, predict_proba: bool = False):
        """
        Predict the output of new data for a given database by calling its
        respecive API method. This is a protected method.

        Args
        ----
        name : str
            String with the name of a database in your JAI environment.
        data_json : JSON file (dict)
            Data to be inferred by the previosly trained model.
        predict_proba : bool
            Whether or not to return the probabilities of each prediction. `Default is False`.

        Return
        -------
        results : dict
            Dictionary of predctions for the data passed as parameter.
        """
        url = self.url + \
            f"/predict/{name}?predict_proba={predict_proba}"

        response = requests.put(url, headers=self.header, data=data_json)
        if response.status_code == 200:
            return response.json()
        else:
            return self.assert_status_code(response)

    def ids(self, name: str, mode: Mode = "simple"):
        """
        Get id information of a given database.

        Args
        mode : str, optional

        Return
        -------
        response: list
            List with the actual ids (mode: 'complete') or a summary of ids
            ('simple'/'summarized') of the given database.

        Example
        ----------
        >>> name = 'chosen_name'
        >>> j = Jai(AUTH_KEY)
        >>> ids = j.ids(name)
        >>> print(ids)
        ['891 items from 0 to 890']
        """
        response = requests.get(self.url + f"/id/{name}?mode={mode}",
                                headers=self.header)
        if response.status_code == 200:
            return response.json()
        else:
            return self.assert_status_code(response)

    def is_valid(self, name: str):
        """
        Check if a given name is a valid database name (i.e., if it is in your environment).

        Args
        ----
        `name`: str
            String with the name of a database in your JAI environment.

        Return
        ------
        response: bool
            True if name is in your environment. False, otherwise.

        Example
        -------
        >>> name = 'chosen_name'
        >>> j = Jai(AUTH_KEY)
        >>> check_valid = j.is_valid(name)
        >>> print(check_valid)
        True
        """
        response = requests.get(self.url + f"/validation/{name}",
                                headers=self.header)
        if response.status_code == 200:
            return response.json()["value"]
        else:
            return self.assert_status_code(response)

    def _temp_ids(self, name: str, mode: Mode = "simple"):
        """
        Get id information of a RAW database (i.e., before training). This is a protected method

        Args
        ----
        name : str
            String with the name of a database in your JAI environment.
        mode : str, optional
            Level of detail to return. Possible values are 'simple', 'summarized' or 'complete'.

        Return
        -------
        response: list
            List with the actual ids (mode: 'complete') or a summary of ids
            ('simple'/'summarized') of the given database.
        """
        response = requests.get(self.url + f"/setup/ids/{name}?mode={mode}",
                                headers=self.header)
        if response.status_code == 200:
            return response.json()
        else:
            return self.assert_status_code(response)

    def _insert_data(self, data, name, db_type, batch_size):
        """
        Insert raw data for training. This is a protected method.

        Args
        ----------
        name : str
            String with the name of a database in your JAI environment.
        db_type : str
            Database type (Supervised, Unsupervised, Text...)
        batch_size : int
            Size of batch to send the data.

        Return
        ------
        insert_responses : dict
            Dictionary of responses for each batch. Each response contains
            information of whether or not that particular batch was successfully inserted.
        """
        insert_responses = {}
        for i, b in enumerate(
                trange(0, len(data), batch_size, desc="Insert Data")):
            _batch = data.iloc[b:b + batch_size]
            insert_responses[i] = self._insert_json(
                name, data2json(_batch, dtype=db_type))
        return insert_responses

    def _check_ids_consistency(self, name, data):
        """
        Check if inserted data is consistent with what we expect.
        This is mainly to assert that all data was properly inserted.

        Args
        ----
        name : str
            Database name.
        data : pandas.DataFrame or pandas.Series
            Inserted data.

        Return
        ------
        None or Exception
            If an inconsistency is found, an error is raised.
        """
        inserted_ids = self._temp_ids(name)
        if len(data) != int(inserted_ids[0].split()[0]):
            print(f"Found invalid ids: {inserted_ids[0]}")
            print(self.delete_raw_data(name))
            raise Exception(
                "Something went wrong on data insertion. Please try again.")

    def setup(self,
              name: str,
              data,
              db_type: str,
              batch_size: int = 16384,
              frequency_seconds: int = 10,
              **kwargs):
        """
        Insert data and train model. This is JAI's crème de la crème.

        Args
        ----
        name : str
            Database name.
        data : pandas.DataFrame or pandas.Series
            Data to be inserted and used for training.
        db_type : str
            Database type {Supervised, Unsupervised, Text, FastText, TextEdit, Image}
        batch_size : int
            Size of batch to insert the data.`Default is 16384 (2**14)`.
        frequency_seconds : int
            Time in between each check of status. `Default is 10`.
        **kwargs
            Parameters that should be passed as a dictionary in compliance with the
            API methods. In other words, every kwarg argument should be passed as if
            it were in the body of a POST method. **To check all possible kwargs in
            Jai.setup method, you can check the** `Setup kwargs`_ **section**.

        Return
        ------
        insert_response : dict
            Dictionary of responses for each data insertion.
        setup_response : dict
            Setup response telling if the model started training.

        Example
        -------
        >>> name = 'chosen_name'
        >>> data = # data in pandas.DataFrame format
        >>> j = Jai(AUTH_KEY)
        >>> _, setup_response = j.setup(name=name, data=data, db_type="Supervised", label={"task": "metric_classification", "label_name": "my_label"})
        >>> print(setup_response)
        {
            "Task": "Training",
            "Status": "Started",
            "Description": "Training of database chosen_name has started."
        }
        """

        # delete data reamains
        self.delete_raw_data(name)

        # make sure our data has the correct type and is free of NAs
        data = self._check_dtype_and_clean(data=data, db_type=db_type)

        # insert data
        insert_responses = self._insert_data(data=data,
                                             name=name,
                                             batch_size=batch_size,
                                             db_type=db_type)

        # check if we inserted everything we were supposed to
        self._check_ids_consistency(name=name, data=data)

        # train model
        setup_response = self._setup_database(name, db_type, **kwargs)

        if frequency_seconds >= 1:
            self.wait_setup(name=name, frequency_seconds=frequency_seconds)

        return insert_responses, setup_response

    def add_data(self,
                 name: str,
                 data,
                 batch_size: int = 16384,
                 frequency_seconds: int = 10):
        """
        Insert raw data and extract their latent representation.

        This method should be used when we already setup up a database using `setup()`
        and want to create the vector representations of new data
        using the model we already trained for the given database.

        Args
        ----
        name : str
            String with the name of a database in your JAI environment.
        data : pandas.DataFrame or pandas.Series
            Data to be inserted and used for training.
        batch_size : int
            Size of batch to send the data. `Default is 16384`.
        frequency_seconds : int
            Time in between each check of status. `Default is 10`.

        Return
        -------
        insert_responses: dict
            Dictionary of responses for each batch. Each response contains
            information of whether or not that particular batch was successfully inserted.
        """
        # delete data reamains
        self.delete_raw_data(name)

        # get the db_type
        db_type = self._get_dtype(name)

        # make sure our data has the correct type and is free of NAs
        data = self._check_dtype_and_clean(data=data, db_type=db_type)

        # insert data
        insert_responses = self._insert_data(data=data,
                                             name=name,
                                             batch_size=batch_size,
                                             db_type=db_type)

        # check if we inserted everything we were supposed to
        self._check_ids_consistency(name=name, data=data)

        # add data per se
        add_data_response = self._append(name=name)

        if frequency_seconds >= 1:
            self.wait_setup(name=name, frequency_seconds=frequency_seconds)

        return insert_responses, add_data_response

    def _append(self, name: str):
        """
        Add data to a database that has been previously trained.
        This is a protected method.

        Args
        ----
        name : str
            String with the name of a database in your JAI environment.

        Return
        ------
        response : dict
            Dictionary with the API response.
        """
        response = requests.patch(self.url + f"/data/{name}",
                                  headers=self.header)
        if response.status_code == 202:
            return response.json()
        else:
            return self.assert_status_code(response)

    def _insert_json(self, name: str, df_json):
        """
        Insert data in JSON format. This is a protected method.

        Args
        ----
        name : str
            String with the name of a database in your JAI environment.
        df_json : dict
            Data in JSON format.

        Return
        ------
        response : dict
            Dictionary with the API response.
        """
        response = requests.post(self.url + f"/data/{name}",
                                 headers=self.header,
                                 data=df_json)
        if response.status_code == 200:
            return response.json()
        else:
            return self.assert_status_code(response)

    def _check_kwargs(self, db_type, **kwargs):
        """
        Sanity checks in the keyword arguments.
        This is a protected method.

        Args
        ----
        db_type : str
            Database type (Supervised, Unsupervised, Text...)

        Return
        ------
        body: dict
            Body to be sent in the POST request to the API.
        """
        possible = ["hyperparams", "callback_url"]
        must = []
        if db_type == "Unsupervised":
            possible.extend([
                'num_process', 'cat_process', 'high_process', 'mycelia_bases'
            ])
        elif db_type == "Supervised":
            possible.extend([
                'num_process', 'cat_process', 'high_process', 'mycelia_bases',
                'label', 'split'
            ])
            must.extend(['label'])

        missing = [key for key in must if kwargs.get(key, None) is None]
        if len(missing) > 0:
            raise ValueError(f"missing arguments {missing}")

        body = {}
        flag = True
        for key in possible:
            val = kwargs.get(key, None)
            if val is not None:
                if flag:
                    print("Recognized setup args:")
                    flag = False
                print(f"{key}: {val}")
                body[key] = val

        body["db_type"] = db_type
        return body

    def _setup_database(self, name: str, db_type, overwrite=False, **kwargs):
        """
        Call the API method for database setup.
        This is a protected method.

        Args
        ----
        name : str
            String with the name of a database in your JAI environment.
        db_type : str
            Database type (Supervised, Unsupervised, Text...)
        overwrite : bool
            [Optional] Whether of not to overwrite the given database. `Default is False`.
        **kwargs:
            Any parameters the user wants to (or needs to) set for the given datase. Please
            refer to the API methods to see the possible arguments.

        Return
        -------
        response : dict
            Dictionary with the API response.
        """
        body = self._check_kwargs(db_type=db_type, **kwargs)
        response = requests.post(
            self.url + f"/setup/{name}?overwrite={overwrite}",
            headers=self.header,
            data=json.dumps(body),
        )

        if response.status_code == 201:
            return response.json()
        else:
            return self.assert_status_code(response)

    def fields(self, name: str):
        """
        Get the table fields for a Supervised/Unsupervised database.

        Args
        ----
        name : str
            String with the name of a database in your JAI environment.

        Return
        ------
        response : dict
            Dictionary with table fields.

        Example
        -------
        >>> name = 'chosen_name'
        >>> j = Jai(AUTH_KEY)
        >>> fields = j.fields(name=name)
        >>> print(fields)
        {'id': 0, 'feature1': 0.01, 'feature2': 'string', 'feature3': 0}
        """
        dtype = self._get_dtype(name)
        if dtype != "Unsupervised" and dtype != "Supervised":
            raise ValueError(
                "'fields' method is only available to dtype Unsupervised and Supervised."
            )

        response = requests.get(self.url + f"/table/fields/{name}",
                                headers=self.header)
        if response.status_code == 200:
            return response.json()
        else:
            return self.assert_status_code(response)

    def wait_setup(self, name: str, frequency_seconds: int = 5):
        """
        Wait for the setup (model training) to finish

        Placeholder method for scripts.

        Args
        ----
        name : str
            String with the name of a database in your JAI environment.
        frequency_seconds : int, optional
            Number of seconds apart from each status check. `Default is 5`.

        Return
        ------
        None.
        """
        max_steps = None
        while max_steps is None:
            status = self.status[name]
            starts_at, max_steps = pbar_steps(status=status)
            time.sleep(1)

        step = starts_at
        aux = 0
        with tqdm(total=max_steps, desc="JAI is working") as pbar:
            while status['Status'] != 'Task ended successfully.':
                if status['Status'] == 'Something went wrong.':
                    raise BaseException(status['Description'])
                if (step == starts_at) and (aux == 0):
                    pbar.update(starts_at)
                else:
                    diff = step - starts_at
                    pbar.update(diff)
                    starts_at = step
                step, _ = pbar_steps(status=status, step=step)
                time.sleep(frequency_seconds)
                status = self.status[name]
                aux += 1
            if (starts_at != max_steps) and aux != 0:
                diff = max_steps - starts_at
                pbar.update(diff)
            elif (starts_at != max_steps) and aux == 0:
                pbar.update(max_steps)
        self._delete_status(name)
        return status

    def delete_raw_data(self, name: str):
        """
        Delete raw data. It is good practice to do this after training a model.

        Args
        ----
        name : str
            String with the name of a database in your JAI environment.

        Return
        -------
        response : dict
            Dictionary with the API response.

        Example
        ----------
        >>> name = 'chosen_name'
        >>> j = Jai(AUTH_KEY)
        >>> j.delete_raw_data(name=name)
        'All raw data from database 'chosen_name' was deleted!'
        """
        response = requests.delete(self.url + f"/data/{name}",
                                   headers=self.header)
        if response.status_code == 200:
            return response.json()
        else:
            return self.assert_status_code(response)

    def delete_database(self, name: str):
        """
        Delete a database and everything that goes with it (I thank you all).

        Args
        ----
        name : str
            String with the name of a database in your JAI environment.

        Return
        ------
        response : dict
            Dictionary with the API response.

        Example
        -------
        >>> name = 'chosen_name'
        >>> j = Jai(AUTH_KEY)
        >>> j.delete_database(name=name)
        'Bombs away! We nuked database chosen_name!'
        """
        response = requests.delete(self.url + f"/database/{name}",
                                   headers=self.header)
        if response.status_code == 200:
            return response.json()
        else:
            return self.assert_status_code(response)

    def embedding(self,
                  name: str,
                  data,
                  db_type="TextEdit",
                  hyperparams=None,
                  overwrite=False):
        """
        Quick embedding for high numbers of categories in columns.

        Parameters
        ----------
        name: str
            String with the name of a database in your JAI environment.
        data : pd.Series
            Data for your text based model.
        db_type : str, optional
            type of model to be trained. The default is 'TextEdit'.
        hyperparams: optional
            See setup documentation for the db_type used.

        Returns
        -------
        name : str
            name of the base where the data was embedded.

        """
        if isinstance(data, pd.Series):
            data = data.copy()
        else:
            raise ValueError(f"data must be a Series. data is {type(data)}")

        ids = data.index

        if db_type == "TextEdit":
            hyperparams = {
                "nt": np.clip(np.round(len(data) / 10, -3), 1000, 10000)
            }

        if name not in self.names or overwrite:
            self.setup(
                name,
                data,
                db_type=db_type,
                overwrite=overwrite,
                hyperparams=hyperparams,
            )
        else:
            missing = ids[~np.isin(ids, self.ids(name, "complete"))]
            if len(missing) > 0:
                self.add_data(name, data.loc[missing])
        return ids

    def match(self,
              name: str,
              data_left,
              data_right,
              top_k: int = 100,
              threshold: float = None,
              original_data: bool = False,
              db_type="TextEdit",
              hyperparams=None,
              overwrite: bool = False):
        """
        Match two datasets with their possible equal values.

        Queries the data right to get the similar results in data left.

        Parameters
        ----------
        name: str
            String with the name of a database in your JAI environment.
        data_left, data_right : pd.Series
            data to be matched.
        top_k : int, optional
            Number of similars to query. Default is 100.
        threshold : float, optional
            Distance threshold to decide if the result is the same item or not.
            Smaller distances give more strict results. Default is None.
            The threshold is automatically set by default, but may need manual
            setting for more accurate results.
        original_data : bool, optional
            If True, returns the values of the original data along with the ids.
            Default is False.
        db_type : str, optional
            type of model to be trained. The default is 'FastText'.
        hyperparams: dict, optional
            See setup documentation for the db_type used.
        overwrite : bool, optional
            If True, then the model is always retrained. Default is False.

        Returns
        -------
        pd.DataFrame
            Returns a dataframe with the matching ids of data_left and data_right.

        Example
        -------
        >>> import pandas as pd
        >>> from jai.processing import process_similar
        >>>
        >>> j = Jai(AUTH_KEY)
        >>> match = j.match(name, data1, data2)
        >>> match
                  id_left     id_right     distance
           0            1            2         0.11
           1            2            1         0.11
           2            3          NaN          NaN
           3            4          NaN          NaN
           4            5            5         0.15
        """
        self.embedding(name,
                       data_left,
                       db_type=db_type,
                       hyperparams=hyperparams,
                       overwrite=overwrite)
        similar = self.similar(name, data_right, top_k=top_k)
        processed = process_similar(similar,
                                    threshold=threshold,
                                    return_self=True)
        match = pd.DataFrame(processed).sort_values('query_id')
        match = match.rename(columns={"id": "id_left", "query_id": "id_right"})
        if original_data:
            match['data_letf'] = data_left.loc[match['id_left']].values
            match['data_rigth'] = data_right.loc[match['id_right']].values

        return match

    def resolution(self,
                   name: str,
                   data,
                   top_k: int = 20,
                   threshold: float = None,
                   original_data: bool = False,
                   db_type="TextEdit",
                   hyperparams=None,
                   overwrite=False):
        """
        Experimental

        Find possible duplicated values within the data.

        Parameters
        ----------
        name: str
            String with the name of a database in your JAI environment.
        data : pd.Series
            data to find duplicates.
        top_k : int, optional
            Number of similars to query. Default is 100.
        threshold : float, optional
            Distance threshold to decide if the result is the same item or not.
            Smaller distances give more strict results. Default is None.
            The threshold is automatically set by default, but may need manual
            setting for more accurate results.
        original_data : bool, optional
            If True, returns the values of the original data along with the ids.
            Default is False.
        db_type : str, optional
            type of model to be trained. The default is 'FastText'.
        hyperparams: dict, optional
            See setup documentation for the db_type used.
        overwrite : bool, optional
            If True, then the model is always retrained. Default is False.

        Returns
        -------
        dict
            each key is the id and the value is a list of ids that are duplicates.

        Example
        -------
        >>> import pandas as pd
        >>> from jai.processing import process_similar
        >>>
        >>> j = Jai(AUTH_KEY)
        >>> results = j.resolution(name, data)
        >>> results
          id  resolution_id
           0              0
           1              0
           2              0
           3              3
           4              3
           5              5
        """

        inverse, uniques = data.factorize()
        series_unique = data.drop_duplicates()
        inverse = series_unique.index[inverse]

        ids = self.embedding(name,
                             series_unique,
                             db_type=db_type,
                             hyperparams=hyperparams,
                             overwrite=overwrite)
        simliar = self.similar(name, ids, top_k=top_k)
        connect = process_resolution(simliar,
                                     threshold=threshold,
                                     return_self=True)
        r = pd.DataFrame(connect).set_index('id').sort_index()

        if original_data:
            r['Original'] = series_unique.loc[r.index.values].values
            r['Resolution'] = series_unique.loc[
                r["resolution_id"].values].values

        resolution = r.loc[inverse].copy()
        return resolution

    def fill(self, name: str, data, column: str, **kwargs):
        """
        Experimental

        Fills the column in data with the most likely value given the other columns.

        Only works with categorical columns. Can not fill missing values for
        numerical columns.

        Parameters
        ----------
        name: str
            String with the name of a database in your JAI environment.
        data : pd.DataFrame
            data to fill NaN.
        column : str
            name of the column to be filled.
        **kwargs : 
            Extra args for supervised model. See setup method.

        Returns
        -------
        list of dicts
            List of dicts with possible filling values for each id with column NaN.

        Example
        -------
        >>> import pandas as pd
        >>> from jai.processing import process_predict
        >>>
        >>> j = Jai(AUTH_KEY)
        >>> results = j.fill(name, data, COL_TO_FILL)
        >>> processed = process_predict(results)
        >>> pd.DataFrame(processed).sort_values('id')
                  id   sanity_prediction    confidence_level (%)
           0       1             value_1                    70.9
           1       4             value_1                    67.3
           2       7             value_1                    80.2
        """
        if "id" in data.columns:
            data = data.set_index("id")
        data = data.copy()
        cat_threshold = kwargs.get("cat_threshold", 512)

        if column in data.columns:
            vals = data.loc[:, column].value_counts() < 2
            if vals.sum() > 0:
                eliminate = vals[vals].index.tolist()
                print(
                    f"values {eliminate} from column {column} were removed for having less than 2 examples."
                )
                data.loc[data[column].isin(eliminate), column] = None
        else:
            data.loc[:, column] = None

        cat = data.select_dtypes(exclude="number")

        if name not in self.names:
            mask = data.loc[:, column].isna()
            train = data.loc[~mask].copy()
            test = data.loc[mask].drop(columns=[column])

            pre = cat.columns[cat.nunique() > cat_threshold].tolist()
            prep_bases = []
            for col in pre:
                id_col = "id_" + col
                origin = name + "_" + col
                origin = origin.lower().replace("-", "_").replace(" ",
                                                                  "_")[:32]
                train[id_col] = self.embedding(origin, train[col])
                test[id_col] = self.embedding(origin, test[col])
                prep_bases.append({"id_name": id_col, "db_parent": origin})
            train = train.drop(columns=pre)
            test = test.drop(columns=pre)

            label = {"task": "metric_classification", "label_name": column}
            split = {
                "type": "stratified",
                "split_column": column,
                "test_size": 0.2
            }
            mycelia_bases = kwargs.get("mycelia_bases", [])
            mycelia_bases.extend(prep_bases)
            kwargs['mycelia_bases'] = mycelia_bases

            self.setup(
                name,
                train,
                db_type="Supervised",
                hyperparams={"learning_rate": 0.001},
                label=label,
                split=split,
                **kwargs,
            )
        else:

            drop_cols = []
            for col in cat.columns:
                id_col = "id_" + col
                origin = name + "_" + col
                origin = origin.lower().replace("-", "_").replace(" ",
                                                                  "_")[:32]
                if origin in self.names:
                    data[id_col] = self.embedding(origin, data[col])
                    drop_cols.append(col)
            if column in data.columns:
                drop_cols.append(column)
            test = data.drop(columns=drop_cols)

        ids_test = test.index
        missing_test = ids_test[~np.isin(ids_test, self.ids(name, "complete"))]
        if len(missing_test) > 0:
            self.add_data(name, test.loc[missing_test])

        return self.predict(name, test, predict_proba=True)

    def sanity(self, name: str, data, columns_ref: list = None, **kwargs):
        """
        Experimental

        Validates consistency in the columns (columns_ref).

        Parameters
        ----------
        name: str
            String with the name of a database in your JAI environment.
        data : pd.DataFrame
            Data reference of sound data.
        columns_ref : list, optional
            Columns that can have inconsistencies. As default we use all non numeric columns.
        kwargs :
            Extra args for supervised model except label and split. See setup method. Also:

            * **frac** (float):
                Percentage of the orignal dataframe to be shuffled to create
                invalid samples for each column in columns_ref. `Default is 0.1`.
            * **random_seed** (int):
                random seed. `Default is 42`.
            * **cat_threshold** (int):
                threshold for processing categorical columns with fasttext model.
                `Default is 512`.
            * **target** (str):
                target validation column. If target is already in data, shuffling is skipped.
                `Default is "is_valid"`.


        Returns
        -------
        list of dicts
            Result of data is valid or not.

        Example
        -------
        >>> import pandas as pd
        >>> from jai.processing import process_predict
        >>>
        >>> j = Jai(AUTH_KEY)
        >>> results = j.sanity(name, data)
        >>> processed = process_predict(results)
        >>> pd.DataFrame(processed).sort_values('id')
                  id   sanity_prediction    confidence_level (%)
           0       1               Valid                    70.9
           1       4             Invalid                    67.3
           2       7             Invalid                    80.6
           3      13               Valid                    74.2
        """
        if "id" in data.columns:
            data = data.set_index("id")
        data = data.copy()

        frac = kwargs.get("frac", 0.1)
        random_seed = kwargs.get("random_seed", 42)
        cat_threshold = kwargs.get("cat_threshold", 512)
        target = kwargs.get("target", "is_valid")

        SKIP_SHUFFLING = target in data.columns

        np.random.seed(random_seed)

<<<<<<< HEAD
        data = data.copy()
        cat = data.select_dtypes(exclude="number")
        pre = cat.columns[cat.nunique() > cat_threshold].tolist()
        if columns_ref is None:
            columns_ref = cat.columns.tolist()
        elif not isinstance(columns_ref, list):
            columns_ref = columns_ref.tolist()

        prep_bases = []
        for col in pre:
            id_col = "id_" + col
            origin = name + "_" + col
            origin = origin.lower().replace("-", "_").replace(" ", "_")[:35]
            data[id_col] = self.embedding(origin, data[col])
            prep_bases.append({"id_name": id_col, "db_parent": origin})

            if col in columns_ref:
                columns_ref.remove(col)
                columns_ref.append(id_col)

        data = data.drop(columns=pre)
        test = data.copy()
=======
        cat = data.select_dtypes(exclude="number")
>>>>>>> a3a5224e

        if name not in self.names:
            pre = cat.columns[cat.nunique() > cat_threshold].tolist()
            if columns_ref is None:
                columns_ref = cat.columns.tolist()
            elif not isinstance(columns_ref, list):
                columns_ref = columns_ref.tolist()

            prep_bases = []
            for col in pre:
                id_col = "id_" + col
                origin = name + "_" + col
                origin = origin.lower().replace("-", "_").replace(" ",
                                                                  "_")[:32]
                data[id_col] = self.embedding(origin, data[col])
                prep_bases.append({"id_name": id_col, "db_parent": origin})

                if col in columns_ref:
                    columns_ref.remove(col)
                    columns_ref.append(id_col)

            data = data.drop(columns=pre)

            if not SKIP_SHUFFLING:

                def change(options, original):
                    return np.random.choice(options[options != original])

                # get a sample of the data and shuffle it
                sample = []
                for c in columns_ref:
                    s = data.sample(frac=frac)
                    uniques = s[c].unique()
                    s[c] = [change(uniques, v) for v in s[c]]
                    sample.append(s)
                sample = pd.concat(sample)

                # set target column values
                sample[target] = "Invalid"

                # set index of samples with different values as data

                sample.index = 10**int(np.log10(data.shape[0]) +
                                       2) + np.arange(len(sample))
                data[target] = "Valid"
                train = pd.concat([data, sample])
            else:
                train = data.copy()

            label = {"task": "metric_classification", "label_name": target}
            split = {
                "type": "stratified",
                "split_column": target,
                "test_size": 0.2
            }

            mycelia_bases = kwargs.get("mycelia_bases", [])
            mycelia_bases.extend(prep_bases)
            kwargs['mycelia_bases'] = mycelia_bases

            self.setup(
                name,
                train,
                db_type="Supervised",
                hyperparams={"learning_rate": 0.001},
                label=label,
                split=split,
                **kwargs,
            )
        else:

            drop_cols = []
            for col in cat.columns:
                id_col = "id_" + col
                origin = name + "_" + col
                origin = origin.lower().replace("-", "_").replace(" ",
                                                                  "_")[:32]
                if origin in self.names:
                    data[id_col] = self.embedding(origin, data[col])
                    drop_cols.append(col)

            data = data.drop(columns=drop_cols)

            ids = data.index
            missing = ids[~np.isin(ids, self.ids(name, "complete"))]

            if len(missing) > 0:
                self.add_data(name, data.loc[missing])

        return self.predict(name, data, predict_proba=True)<|MERGE_RESOLUTION|>--- conflicted
+++ resolved
@@ -1444,33 +1444,7 @@
         SKIP_SHUFFLING = target in data.columns
 
         np.random.seed(random_seed)
-
-<<<<<<< HEAD
-        data = data.copy()
         cat = data.select_dtypes(exclude="number")
-        pre = cat.columns[cat.nunique() > cat_threshold].tolist()
-        if columns_ref is None:
-            columns_ref = cat.columns.tolist()
-        elif not isinstance(columns_ref, list):
-            columns_ref = columns_ref.tolist()
-
-        prep_bases = []
-        for col in pre:
-            id_col = "id_" + col
-            origin = name + "_" + col
-            origin = origin.lower().replace("-", "_").replace(" ", "_")[:35]
-            data[id_col] = self.embedding(origin, data[col])
-            prep_bases.append({"id_name": id_col, "db_parent": origin})
-
-            if col in columns_ref:
-                columns_ref.remove(col)
-                columns_ref.append(id_col)
-
-        data = data.drop(columns=pre)
-        test = data.copy()
-=======
-        cat = data.select_dtypes(exclude="number")
->>>>>>> a3a5224e
 
         if name not in self.names:
             pre = cat.columns[cat.nunique() > cat_threshold].tolist()
