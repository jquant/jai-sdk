import concurrent
import json
import secrets
import time
from fnmatch import fnmatch
<<<<<<< HEAD
from typing import Optional
=======
from io import BytesIO
from typing import Any, Dict, List, Optional, Union
>>>>>>> 621f04fb

import matplotlib.pyplot as plt
import numpy as np
import pandas as pd
import requests
<<<<<<< HEAD
from pandas.api.types import is_integer_dtype, is_numeric_dtype

=======
from pandas.api.types import is_numeric_dtype
from pydantic import HttpUrl
>>>>>>> 621f04fb
from sklearn.model_selection import StratifiedShuffleSplit
from tqdm import tqdm, trange

from jai.utilities import filter_resolution, filter_similar, predict2df

from ..types.generic import Mode, PossibleDtypes
from .base import BaseJai
from .utils_funcs import build_name, data2json, get_pcores, print_args, resolve_db_type
from .validations import (
    check_dtype_and_clean,
    check_name_lengths,
    kwargs_validation,
)

__all__ = ["Jai"]


class Jai(BaseJai):
    """
    General class for communication with the Jai API.

    Used as foundation for more complex applications for data validation such
    as matching tables, resolution of duplicated values, filling missing values
    and more.

    An authorization key is needed to use the Jai API.

    Contains the implementation of most functionalities from the API.

    Parameters
    ----------
    environment : str
        Jai environment id or name to use. Defaults to "default"
    env_var : str
        Name of the Environment Variable to get the value of your auth key.
        Defaults to "JAI_AUTH".
    safe_mode : bool
        When safe_mode is True, responses from Jai API are validated.
        If the validation fails, the current version you are using is probably incompatible with the current API version.
        We advise updating it to a newer version. If the problem persists and you are on the latest SDK version, please open an issue so we can work on a fix.
        Defaults to False.

    """

    def __init__(
        self,
        environment: str = "default",
        env_var: str = "JAI_AUTH",
        safe_mode: bool = False,
    ):

        super(Jai, self).__init__(environment, env_var)

    @property
    def names(self):
        """
        Retrieves databases already created for the provided Auth Key.

        Return
        ------
            List with the sorted names of the databases created so far.

        Example
        -------
        >>> j.names
        ['jai_database', 'jai_selfsupervised', 'jai_supervised']

        """
        return self._info(mode="names")

    @property
    def info(self):
        """
        Get name and type of each database in your environment.

        Return
        ------
        pandas.DataFrame
            Pandas dataframe with name, type, creation date and parent
            databases of each database in your environment.

        Example
        -------
        >>> j.info
                                db_name           db_type
        0                  jai_database              Text
        1            jai_selfsupervised    SelfSupervised
        2                jai_supervised        Supervised
        """
        info = self._info()
        df_info = pd.DataFrame(info).rename(
            columns={
                "db_name": "name",
                "db_type": "type",
                "db_version": "last modified",
                "db_parents": "dependencies",
            }
        )
        if len(df_info) == 0:
            return df_info
        return df_info.sort_values(by="name")

    def status(self, max_tries=5, patience=5):
        """
        Get the status of your JAI environment when training.

        Return
        ------
        response : dict
            A `JSON` file with the current status of the training tasks.

        Example
        -------
        >>> j.status()
        {
            "Task": "Training",
            "Status": "Completed",
            "Description": "Training of database YOUR_DATABASE has ended."
        }
        """
        for _ in range(max_tries):
            try:
                return self._status()
            except BaseException:
                time.sleep(patience)
        return self._status()

    @staticmethod
    def get_auth_key(email: str, firstName: str, lastName: str, company: str = ""):
        """
        Request an auth key to use JAI-SDK with.

        **This method will be deprecated.**
        Please use `get_auth_key` function.

        Args
        ----------
        `email`: str
            A valid email address where the auth key will be sent to.
        `firstName`: str
            User's first name.
        `lastName`: str
            User's last name.
        `company`: str
            User's company.

        Return
        ----------
        `response`: dict
            A Response object with whether or not the auth key was created.
        """
        url = "https://mycelia.azure-api.net/clone"
        body = {
            "email": email,
            "firstName": firstName,
            "lastName": lastName,
            "company": company,
        }
        response = requests.put(url + "/auth", json=body)
        return response

    def user(self):
        """
        User information.

        Returns:
            dict:
            - userId: str
            - email: str
            - firstName: str
            - lastName: str
            - memberRole: str
            - namespace: srt
        """
        return self._user()

    def environments(self):
        """
        Return names of available environments.
        """
        return self._environments()

    def generate_name(self, length: int = 8, prefix: str = "", suffix: str = ""):
        """

        Generate a random string. You can pass a prefix and/or suffix. In this case,
        the generated string will be a concatenation of `prefix + random + suffix`.

        Args
        ----
        length : int
            Length for the desired string. `Default is 8`.
        prefix : str
            Prefix of your string. `Default is empty`.
        suffix  : str
            Suffix of your string. `Default is empty`.

        Returns
        -------
        str
            A random string.

        Example
        ----------
        >>> j.generate_name()
        13636a8b
        >>> j.generate_name(length=16, prefix="company")
        companyb8bbd445d

        """
        len_prefix = len(prefix)
        len_suffix = len(suffix)

        if length <= len_prefix + len_suffix:
            raise ValueError(
                f"length ({length}) should be larger than {len_prefix+len_suffix} for prefix and suffix inputed."
            )
        if length >= 32:
            raise ValueError(f"length ({length}) should be smaller than 32.")

        length -= len_prefix + len_suffix
        code = secrets.token_hex(length)[:length].lower()
        name = str(prefix) + str(code) + str(suffix)
        names = self.names

        while name in names:
            code = secrets.token_hex(length)[:length].lower()
            name = str(prefix) + str(code) + str(suffix)

        return name

    def fields(self, name: str):
        """
        Get the table fields for a Supervised/SelfSupervised database.

        Args
        ----
        name : str
            String with the name of a database in your JAI environment.

        Return
        ------
        response : dict
            Dictionary with table fields.

        Example
        -------
        >>> name = 'chosen_name'
        >>> j = Jai()
        >>> fields = j.fields(name=name)
        >>> print(fields)
        {'id': 0, 'feature1': 0.01, 'feature2': 'string', 'feature3': 0}
        """
        return self._fields(name)

    def describe(self, name: str):
        """
        Get the database hyperparameters and parameters of a specific database.

        Args
        ----
        name : str
            String with the name of a database in your JAI environment.

        Return
        ------
        response : dict
            Dictionary with database description.
        """
        return self._describe(name)

    def get_dtype(self, name: str):
        """
        Return the database type.

        Parameters
        ----------
        name : str
            String with the name of a database in your JAI environment.

        Raises
        ------
        ValueError
            If the name is not valid.

        Returns
        -------
        db_type : str
            The name of the type of the database.

        """
        return self.describe(name)["dtype"]

    def download_vectors(self, name: str):
        """
        Download vectors from a particular database.

        Args
        ----
        name : str
            String with the name of a database in your JAI environment.

        Return
        ------
        vector : np.array
            Numpy array with all vectors.

        Example
        -------
        >>> name = 'chosen_name'
        >>> j = Jai()
        >>> vectors = j.download_vectors(name=name)
        >>> print(vectors)
        [[ 0.03121682  0.2101511  -0.48933393 ...  0.05550333  0.21190546  0.19986008]
        [-0.03121682 -0.21015109  0.48933393 ...  0.2267401   0.11074653  0.15064166]
        ...
        [-0.03121682 -0.2101511   0.4893339  ...  0.00758727  0.15916921  0.1226602 ]]
        """
        return self._download_vectors(name)

    def filters(self, name: str):
        """
        Gets the valid values of filters.

        Args
        ----
        name : str
            String with the name of a database in your JAI environment.

        Return
        ------
        response : list of strings
            List of valid filter values.
        """
        return self._filters(name)

    def similar(
        self,
        name: str,
        data: Union[list, np.ndarray, pd.Index, pd.Series, pd.DataFrame],
        top_k: int = 5,
        orient: str = "nested",
        filters: List[str] = None,
        max_workers: Optional[int] = None,
        batch_size: int = 16384,
    ):
        """
        Query a database in search for the `top_k` most similar entries for each
        input data passed as argument.

        Args
        ----
        data : list, np.ndarray, pd.Index, pd.Series or pd.DataFrame
            Data to be queried for similar inputs in your database.
            - Use list, np.ndarray or pd.Index for id.
            - Use pd.Series or pd.Dataframe for raw data.
        top_k : int
            Number of k similar items that we want to return. `Default is 5`.
        orient : "nested" or "flat"
            Changes the output format. `Default is "nested"`.
        filters : List of strings
            Filters to use on the similarity query. `Default is None`.
        max_workers : bool
            Number of workers to use to parallelize the process. If None, use all workers. `Defaults to None.`
        batch_size : int
            Size of batches to send the data. `Default is 16384`.

        Return
        ------
        results : list of dicts
            A list with a dictionary for each input value identified with
            'query_id' and 'result' which is a list with 'top_k' most similar
            items dictionaries, each dictionary has the 'id' from the database
            previously setup and 'distance' in between the correspondent 'id'
            and 'query_id'.

        Example
        -------
        >>> name = 'chosen_name'
        >>> DATA_ITEM = # data in the format of the database
        >>> TOP_K = 3
        >>> j = Jai()
        >>> df_index_distance = j.similar(name, DATA_ITEM, TOP_K)
        >>> print(pd.DataFrame(df_index_distance['similarity']))
           id  distance
        10007       0.0
        45568    6995.6
         8382    7293.2
        """
        description = "Similar"

        pcores = get_pcores(max_workers)
        dtype = self.get_dtype(name)

        if isinstance(data, list):
            data = np.array(data)

        if isinstance(data, (np.ndarray, pd.Index)):
            is_id = True
        elif isinstance(data, (pd.Series, pd.DataFrame)):
            is_id = False
        else:
            raise ValueError(
                "Data must be `list`, `np.array`, `pd.Index`, `pd.Series` or `pd.DataFrame`"
            )

        dict_futures = {}
        with concurrent.futures.ThreadPoolExecutor(max_workers=pcores) as executor:
            for i, b in enumerate(range(0, len(data), batch_size)):
                if is_id:
                    _batch = data[b : b + batch_size].tolist()
                    task = executor.submit(
                        self._similar_id,
                        name,
                        _batch,
                        top_k=top_k,
                        orient=orient,
                        filters=filters,
                    )
                else:
<<<<<<< HEAD
                    _batch = data[i : i + batch_size]
                res = self._similar_json(
                    name,
                    data2json(_batch, dtype=dtype, predict=True),
                    top_k=top_k,
                    orient=orient,
                    filters=filters,
                )
            results.extend(res)
=======
                    _batch = data2json(
                        data.iloc[b : b + batch_size], dtype=dtype, predict=True
                    )
                    task = executor.submit(
                        self._similar_json,
                        name,
                        _batch,
                        top_k=top_k,
                        orient=orient,
                        filters=filters,
                    )
                dict_futures[task] = i

            with tqdm(total=len(dict_futures), desc=description) as pbar:
                results = []
                for future in concurrent.futures.as_completed(dict_futures):
                    res = future.result()
                    if orient == "flat":
                        if self.safe_mode:
                            res = check_response(FlatResponse, res, list_of=True)
                        results.extend(res)
                    else:
                        if self.safe_mode:
                            res = check_response(SimilarNestedResponse, res).dict()
                        results.extend(res["similarity"])
                    pbar.update(1)
>>>>>>> 621f04fb
        return results

    def recommendation(
        self,
        name: str,
        data: Union[list, np.ndarray, pd.Index, pd.Series, pd.DataFrame],
        top_k: int = 5,
        orient: str = "nested",
        filters: List[str] = None,
        max_workers: Optional[int] = None,
        batch_size: int = 16384,
    ):
        """
        Query a database in search for the `top_k` most recommended entries for each
        input data passed as argument.

        Args
        ----
        name : str
            String with the name of a database in your JAI environment.
        data : list, np.ndarray, pd.Series or pd.DataFrame
            Data to be queried for recommendation in your database.
        top_k : int
            Number of k recommendations that we want to return. `Default is 5`.
        orient : "nested" or "flat"
            Changes the output format. `Default is "nested"`.
        filters : List of strings
            Filters to use on the similarity query. `Default is None`.
        max_workers : bool
            Number of workers to use to parallelize the process. If None, use all workers. `Defaults to None.`
        batch_size : int
            Size of batches to send the data. `Default is 16384`.

        Return
        ------
        results : list of dicts
            A list with a dictionary for each input value identified with
            'query_id' and 'result' which is a list with 'top_k' most recommended
            items dictionaries, each dictionary has the 'id' from the database
            previously setup and 'distance' in between the correspondent 'id'
            and 'query_id'.

        Example
        -------
        >>> name = 'chosen_name'
        >>> DATA_ITEM = # data in the format of the database
        >>> TOP_K = 3
        >>> j = Jai()
        >>> df_index_distance = j.recommendation(name, DATA_ITEM, TOP_K)
        >>> print(pd.DataFrame(df_index_distance['recommendation']))
           id  distance
        10007       0.0
        45568    6995.6
         8382    7293.2
        """
        description = "Recommendation"

        pcores = get_pcores(max_workers)
        dtype = self.get_dtype(name)

        if isinstance(data, list):
            data = np.array(data)

        if isinstance(data, (np.ndarray, pd.Index)):
            is_id = True
        elif isinstance(data, (pd.Series, pd.DataFrame)):
            is_id = False
        else:
            raise ValueError(
                "Data must be `list`, `np.array`, `pd.Index`, `pd.Series` or `pd.DataFrame`"
            )

        dict_futures = {}
        with concurrent.futures.ThreadPoolExecutor(max_workers=pcores) as executor:
            for i, b in enumerate(range(0, len(data), batch_size)):
                if is_id:
                    _batch = data[b : b + batch_size].tolist()
                    task = executor.submit(
                        self._recommendation_id,
                        name,
                        _batch,
                        top_k=top_k,
                        orient=orient,
                        filters=filters,
                    )
                else:
<<<<<<< HEAD
                    _batch = data[i : i + batch_size]
                res = self._recommendation_json(
                    name,
                    data2json(_batch, dtype=dtype, predict=True),
                    top_k=top_k,
                    orient=orient,
                    filters=filters,
                )
            results.extend(res)
=======
                    _batch = data2json(
                        data.iloc[b : b + batch_size], dtype=dtype, predict=True
                    )
                    task = executor.submit(
                        self._recommendation_json,
                        name,
                        _batch,
                        top_k=top_k,
                        orient=orient,
                        filters=filters,
                    )
                dict_futures[task] = i

            with tqdm(total=len(dict_futures), desc=description) as pbar:
                results = []
                for future in concurrent.futures.as_completed(dict_futures):
                    res = future.result()
                    if orient == "flat":
                        if self.safe_mode:
                            res = check_response(FlatResponse, res, list_of=True)
                        results.extend(res)
                    else:
                        if self.safe_mode:
                            res = check_response(RecNestedResponse, res).dict()
                        results.extend(res["recommendation"])
                    pbar.update(1)
>>>>>>> 621f04fb
        return results

    def predict(
        self,
        name: str,
        data,
        predict_proba: bool = False,
        as_frame: bool = False,
        batch_size: int = 16384,
        max_workers: Optional[int] = None,
    ):
        """
        Predict the output of new data for a given database.

        Args
        ----
        name : str
            String with the name of a database in your JAI environment.
        data : pd.Series or pd.DataFrame
            Data to be queried for similar inputs in your database.
        predict_proba : bool
            Whether or not to return the probabilities of each prediction is
            it's a classification. `Default is False`.
        batch_size : int
            Size of batches to send the data. `Default is 16384`.
        max_workers : bool
            Number of workers to use to parallelize the process. If None, use all workers. `Defaults to None.`

        Return
        ------
        results : list of dicts
            List of dictionaries with 'id' of the inputed data and 'predict'
            as predictions for the data passed as input.

        Example
        ----------
        >>> name = 'chosen_name'
        >>> DATA_ITEM = # data in the format of the database
        >>> j = Jai()
        >>> preds = j.predict(name, DATA_ITEM)
        >>> print(preds)
        [{"id":0, "predict": "class1"}, {"id":1, "predict": "class0"}]

        >>> preds = j.predict(name, DATA_ITEM, predict_proba=True)
        >>> print(preds)
        [{"id": 0 , "predict"; {"class0": 0.1, "class1": 0.6, "class2": 0.3}}]
        """
        dtype = self.get_dtype(name)
        if dtype != "Supervised":
            raise ValueError("predict is only available to dtype Supervised.")
        if not isinstance(data, (pd.Series, pd.DataFrame)):
            raise ValueError(
                f"data must be a pandas Series or DataFrame. (data type `{data.__class__.__name__}`)"
            )

<<<<<<< HEAD
        results = []
        for i in trange(0, len(data), batch_size, desc="Predict"):
            _batch = data.iloc[i : i + batch_size]
            res = self._predict(
                name,
                data2json(_batch, dtype=dtype, predict=True),
                predict_proba=predict_proba,
            )
            results.extend(res)
=======
        description = "Predict"
        pcores = get_pcores(max_workers)
>>>>>>> 621f04fb

        dict_futures = {}
        with concurrent.futures.ThreadPoolExecutor(max_workers=pcores) as executor:
            for i, b in enumerate(range(0, len(data), batch_size)):
                _batch = data2json(
                    data.iloc[b : b + batch_size], dtype=dtype, predict=True
                )
                task = executor.submit(
                    self._predict, name, _batch, predict_proba=predict_proba
                )
                dict_futures[task] = i

            with tqdm(total=len(dict_futures), desc=description) as pbar:
                results = []
                for future in concurrent.futures.as_completed(dict_futures):
                    res = future.result()
                    if self.safe_mode:
                        res = check_response(PredictResponse, res, list_of=True)
                    results.extend(res)
                    pbar.update(1)
        return predict2df(results) if as_frame else results

    def ids(self, name: str, mode: Mode = "simple"):
        """
        Get id information of a given database.

        Args
        mode : str, optional

        Return
        -------
        response: list
            List with the actual ids (mode: 'complete') or a summary of ids
            ('simple'/'summarized') of the given database.

        Example
        ----------
        >>> name = 'chosen_name'
        >>> j = Jai()
        >>> ids = j.ids(name)
        >>> print(ids)
        ['891 items from 0 to 890']
        """
        return self._ids(name, mode)

    def is_valid(self, name: str):
        """
        Check if a given name is a valid database name (i.e., if it is
        in your environment).

        Args
        ----
        `name`: str
            String with the name of a database in your JAI environment.

        Return
        ------
        response: bool
            True if name is in your environment. False, otherwise.

        Example
        -------
        >>> name = 'chosen_name'
        >>> j = Jai()
        >>> check_valid = j.is_valid(name)
        >>> print(check_valid)
        True
        """
        return self._is_valid(name)

    def setup(
        self,
        name: str,
        data,
        db_type: str,
        batch_size: int = 16384,
        max_insert_workers: Optional[int] = None,
        frequency_seconds: int = 1,
        verbose: int = 1,
        **kwargs,
    ):
        """
        Insert data and train model. This is JAI's crème de la crème.

        Args
        ----
        name : str
            Database name.
        data : pandas.DataFrame or pandas.Series
            Data to be inserted and used for training.
        db_type : str
            Database type.
            {RecommendationSystem, Supervised, SelfSupervised, Text,
            FastText, TextEdit, Image}
        batch_size : int
            Size of batch to insert the data.`Default is 16384 (2**14)`.
        max_insert_workers : int
            Number of workers to use in the insert data process. `Default is None`.
        frequency_seconds : int
            Time in between each check of status. `Default is 10`.
        verbose : int
            Level of information to retrieve to the user. `Default is 1`.
        **kwargs
            Parameters that should be passed as a dictionary in compliance
            with the API methods. In other words, every kwarg argument
            should be passed as if it were in the body of a POST method.
            **To check all possible kwargs in Jai.setup method,
            you can check the** :ref:`Fit Kwargs <source/reference/fit_kwargs:fit kwargs (keyword arguments)>` **section**.

        Return
        ------
        insert_response : dict
            Dictionary of responses for each data insertion.
        setup_response : dict
            Setup response telling if the model started training.

        Example
        -------
        >>> name = 'chosen_name'
        >>> data = # data in pandas.DataFrame format
        >>> j = Jai()
        >>> _, setup_response = j.setup(
                name=name,
                data=data,
                db_type="Supervised",
                label={
                    "task": "metric_classification",
                    "label_name": "my_label"
                }
            )
        >>> print(setup_response)
        {
            "Task": "Training",
            "Status": "Started",
            "Description": "Training of database chosen_name has started."
        }
        """
        overwrite = kwargs.get("overwrite", False)
        if name in self.names:
            if overwrite:
                self.delete_database(name)
            else:
                raise KeyError(
                    f"Database '{name}' already exists in your environment.\
                        Set overwrite=True to overwrite it."
                )

        if isinstance(data, (pd.Series, pd.DataFrame)):

            # make sure our data has the correct type and is free of NAs
            data = check_dtype_and_clean(data=data, db_type=db_type)

            # insert data
            self._delete_raw_data(name)
            insert_responses = self._insert_data(
                data=data,
                name=name,
                db_type=db_type,
                batch_size=batch_size,
                has_filter=any(
                    [
                        feat["dtype"] == "filter"
                        for feat in kwargs.get("features", {}).values()
                    ]
                ),
                max_insert_workers=max_insert_workers,
            )

        elif isinstance(data, dict):

            # loop insert
            for key, value in data.items():

                # make sure our data has the correct type and is free of NAs
                value = check_dtype_and_clean(data=value, db_type=db_type)

                if key == "main":
                    key = name

                # insert data
                self._delete_raw_data(key)
                insert_responses = self._insert_data(
                    data=value,
                    name=key,
                    db_type=db_type,
                    batch_size=batch_size,
                    has_filter=any(
                        [
                            feat["dtype"] == "filter"
                            for feat in kwargs.get("features", {}).values()
                        ]
                    ),
                    max_insert_workers=max_insert_workers,
                    predict=False,
                )
        else:
            ValueError(
                "Data must be a pd.Series, pd.Dataframe or a dictionary of pd.DataFrames."
            )

        # train model
        body = kwargs_validation(db_type=db_type, **kwargs)
        setup_response = self._setup(name, body, overwrite)
        print_args(
            {k: json.loads(v) for k, v in setup_response["kwargs"].items()},
            dict(db_type=db_type, **kwargs),
            verbose=verbose,
        )

        if frequency_seconds >= 1:
            self.wait_setup(name=name, frequency_seconds=frequency_seconds)

            if db_type in [
                PossibleDtypes.selfsupervised,
                PossibleDtypes.supervised,
                PossibleDtypes.recommendation_system,
            ]:
                self.report(name, verbose)

        return insert_responses, setup_response

    def fit(self, *args, **kwargs):
        """
        Another name for setup.
        """
        return self.setup(*args, **kwargs)

    def rename(self, original_name: str, new_name: str):
        return self._rename(original_name=original_name, new_name=new_name)

    def transfer(
        self,
        original_name: str,
        to_environment: str,
        new_name: str = None,
        from_environment: str = "default",
    ):
        return self._transfer(
            original_name=original_name,
            to_environment=to_environment,
            new_name=new_name,
            from_environment=from_environment,
        )

    def import_database(
        self,
        database_name: str,
        owner_id: str,
        owner_email: str,
        import_name: str = None,
    ):
        return self._import_database(
            database_name=database_name,
            owner_id=owner_id,
            owner_email=owner_email,
            import_name=import_name,
        )

    def add_data(
        self, name: str, data, batch_size: int = 16384, frequency_seconds: int = 1
    ):
        """
        Insert raw data and extract their latent representation.

        This method should be used when we already setup up a database using `setup()`
        and want to create the vector representations of new data
        using the model we already trained for the given database.

        Args
        ----
        name : str
            String with the name of a database in your JAI environment.
        data : pandas.DataFrame or pandas.Series
            Data to be inserted and used for training.
        batch_size : int
            Size of batch to send the data. `Default is 16384`.
        frequency_seconds : int
            Time in between each check of status. `Default is 10`.

        Return
        -------
        insert_responses: dict
            Dictionary of responses for each batch. Each response contains
            information of whether or not that particular batch was successfully inserted.
        """
        # delete data reamains
        self.delete_raw_data(name)

        # get the db_type
        describe = self.describe(name)
        db_type = describe["dtype"]

        # make sure our data has the correct type and is free of NAs
        data = check_dtype_and_clean(data=data, db_type=db_type)

        # insert data
        self._delete_raw_data(name)
        insert_responses = self._insert_data(
            data=data,
            name=name,
            db_type=db_type,
            batch_size=batch_size,
            has_filter=describe["has_filter"],
            predict=True,
        )

        # add data per se
        add_data_response = self._append(name=name)

        if frequency_seconds >= 1:
            self.wait_setup(name=name, frequency_seconds=frequency_seconds)

        return insert_responses, add_data_response

    def append(
        self, name: str, data, batch_size: int = 16384, frequency_seconds: int = 1
    ):
        """
        Another name for add_data
        """
        return self.add_data(
            name=name,
            data=data,
            batch_size=batch_size,
            frequency_seconds=frequency_seconds,
        )

    def report(self, name, verbose: int = 2, return_report: bool = False):
        """
        Get a report about the training model.

        Parameters
        ----------
        name : str
            String with the name of a database in your JAI environment.
        verbose : int, optional
            Level of description. The default is 2.
            Use verbose 2 to get the loss graph, verbose 1 to get only the
            metrics result.

        Returns
        -------
        dict
            Dictionary with the information.

        """
        dtype = self.get_dtype(name)
        if dtype not in [
            PossibleDtypes.selfsupervised,
            PossibleDtypes.supervised,
            PossibleDtypes.recommendation_system,
        ]:
            return None

        result = self._report(name, verbose)

        if return_report:
            return result

        if "Model Training" in result.keys():
            plots = result["Model Training"]

            plt.plot(*plots["train"], label="train loss")
            plt.plot(*plots["val"], label="val loss")
            plt.title("Training Losses")
            plt.legend()
            plt.xlabel("epoch")
            plt.show()

        print("\nSetup Report:")
        print(
            result["Model Evaluation"]
        ) if "Model Evaluation" in result.keys() else None
        print()
        print(
            result["Loading from checkpoint"].split("\n")[1]
        ) if "Loading from checkpoint" in result.keys() else None

    def wait_setup(self, name: str, frequency_seconds: int = 1):
        """
        Wait for the setup (model training) to finish

        Placeholder method for scripts.

        Args
        ----
        name : str
            String with the name of a database in your JAI environment.
        frequency_seconds : int, optional
            Number of seconds apart from each status check. `Default is 5`.

        Return
        ------
        None.
        """

        def get_numbers(sts):
            curr_step, max_iterations = (
                sts["Description"].split("Iteration: ")[1].strip().split(" / ")
            )
            return int(curr_step), int(max_iterations)

        status = self.status()[name]
        starts_at, max_steps = status["CurrentStep"], status["TotalSteps"]

        step = starts_at
        aux = 0
        sleep_time = frequency_seconds
        try:
            with tqdm(
                total=max_steps,
                desc="JAI is working",
                bar_format="{l_bar}{bar}|{n_fmt}/{total_fmt} [{elapsed}]",
            ) as pbar:
                while status["Status"] != "Task ended successfully.":
                    if status["Status"] == "Something went wrong.":
                        raise BaseException(status["Description"])
                    elif fnmatch(status["Description"], "*Iteration:*"):
                        # create a second progress bar to track
                        # training progress
                        _, max_iterations = get_numbers(status)
                        with tqdm(
                            total=max_iterations, desc=f"[{name}] Training", leave=False
                        ) as iteration_bar:
                            while fnmatch(status["Description"], "*Iteration:*"):
                                curr_step, _ = get_numbers(status)
                                step_update = curr_step - iteration_bar.n
                                if step_update > 0:
                                    iteration_bar.update(step_update)
                                    sleep_time = frequency_seconds
                                else:
                                    sleep_time += frequency_seconds
                                time.sleep(sleep_time)
                                status = self.status()[name]
                            # training might stop early, so we make the progress bar appear
                            # full when early stopping is reached -- peace of mind
                            iteration_bar.update(max_iterations - iteration_bar.n)

                    if (step == starts_at) and (aux == 0):
                        pbar.update(starts_at)
                    else:
                        pbar.update(step - starts_at)
                        starts_at = step

                    step = status["CurrentStep"]
                    time.sleep(frequency_seconds)
                    status = self.status()[name]
                    aux += 1

                if (starts_at != max_steps) and aux != 0:
                    pbar.update(max_steps - starts_at)
                elif (starts_at != max_steps) and aux == 0:
                    pbar.update(max_steps)

        except KeyboardInterrupt:
            print("\n\nInterruption caught!\n\n")
            response = self._cancel_setup(name)
            raise KeyboardInterrupt(response)

        response = self._delete_status(name)
        return status

    def delete_ids(self, name, ids):
        """
        Delete the specified ids from database.

        Args
        ----
        name : str
            String with the name of a database in your JAI environment.

        ids : list
            List of ids to be removed from database.

        Return
        -------
        response : dict
            Dictionary with the API response.
        """
        return self._delete_ids(name, ids)

    def delete_raw_data(self, name: str):
        """
        Delete raw data. It is good practice to do this after training a model.

        Args
        ----
        name : str
            String with the name of a database in your JAI environment.

        Return
        -------
        response : dict
            Dictionary with the API response.

        Example
        ----------
        >>> name = 'chosen_name'
        >>> j = Jai()
        >>> j.delete_raw_data(name=name)
        'All raw data from database 'chosen_name' was deleted!'
        """
        return self._delete_raw_data(name)

    def delete_database(self, name: str):
        """
        Delete a database and everything that goes with it (I thank you all).

        Args
        ----
        name : str
            String with the name of a database in your JAI environment.

        Return
        ------
        response : dict
            Dictionary with the API response.

        Example
        -------
        >>> name = 'chosen_name'
        >>> j = Jai()
        >>> j.delete_database(name=name)
        'Bombs away! We nuked database chosen_name!'
        """
        return self._delete_database(name)

    # Helper function to delete the whole tree of databases related with
    # database 'name'
    def _delete_tree(self, name):
        df = self.info
        if len(df) == 0:
            return

        bases_to_del = df.loc[df["name"] == name, "dependencies"].values[0]
        bases_to_del.append(name)
        total = len(bases_to_del)
        for i, base in enumerate(bases_to_del):
            try:
                msg = self.delete_database(base)
            except:
                msg = f"Database '{base}' does not exist in your environment."
            print(f"({i+1} out of {total}) {msg}")

    def embedding(
        self,
        name: str,
        data,
        db_type="TextEdit",
        batch_size: int = 16384,
        frequency_seconds: int = 1,
        hyperparams=None,
        overwrite=False,
    ):
        """
        Quick embedding for high numbers of categories in columns.

        Parameters
        ----------
        name: str
            String with the name of a database in your JAI environment.
        data : pd.Series
            Data for your text based model.
        db_type : str, optional
            type of model to be trained. The default is 'TextEdit'.
        hyperparams: optional
            See setup documentation for the db_type used.

        Returns
        -------
        name : str
            name of the base where the data was embedded.

        """
        if isinstance(data, pd.Series):
            data = data.copy()
        else:
            raise ValueError(
                f"data must be a Series. data is `{data.__class__.__name__}`"
            )

        ids = data.index

        if db_type == "TextEdit":
            hyperparams = {"nt": np.clip(np.round(len(data) / 10, -3), 1000, 10000)}

        if name not in self.names or overwrite:
            self.setup(
                name,
                data,
                db_type=db_type,
                batch_size=batch_size,
                overwrite=overwrite,
                frequency_seconds=frequency_seconds,
                hyperparams=hyperparams,
            )
        else:
            missing = ids[~np.isin(ids, self.ids(name, "complete"))]
            if len(missing) > 0:
                self.add_data(
                    name,
                    data.loc[missing],
                    batch_size=batch_size,
                    frequency_seconds=frequency_seconds,
                )
        return ids

    def match(
        self,
        name: str,
        data_left,
        data_right,
        top_k: int = 100,
        batch_size: int = 16384,
        threshold: float = None,
        original_data: bool = False,
        db_type="TextEdit",
        hyperparams=None,
        overwrite: bool = False,
    ):
        """
        Match two datasets with their possible equal values.

        Queries the data right to get the similar results in data left.

        Parameters
        ----------
        name: str
            String with the name of a database in your JAI environment.
        data_left, data_right : pd.Series
            data to be matched.
        top_k : int, optional
            Number of similars to query. Default is 100.
        threshold : float, optional
            Distance threshold to decide if the result is the same item or not.
            Smaller distances give more strict results. Default is None.
            The threshold is automatically set by default, but may need manual
            setting for more accurate results.
        original_data : bool, optional
            If True, returns the values of the original data along with the ids.
            Default is False.
        db_type : str, optional
            type of model to be trained. The default is 'TextEdit'.
        hyperparams: dict, optional
            See setup documentation for the db_type used.
        overwrite : bool, optional
            If True, then the model is always retrained. Default is False.

        Returns
        -------
        pd.DataFrame
            Returns a dataframe with the matching ids of data_left and data_right.

        Example
        -------
        >>> import pandas as pd
        >>> from jai.processing import process_similar
        >>>
        >>> j = Jai()
        >>> match = j.match(name, data1, data2)
        >>> match
                  id_left     id_right     distance
           0            1            2         0.11
           1            2            1         0.11
           2            3          NaN          NaN
           3            4          NaN          NaN
           4            5            5         0.15
        """
        self.embedding(
            name,
            data_left,
            db_type=db_type,
            batch_size=batch_size,
            hyperparams=hyperparams,
            overwrite=overwrite,
        )
        similar = self.similar(name, data_right, top_k=top_k, batch_size=batch_size)
        processed = filter_similar(similar, threshold=threshold, return_self=True)
        match = pd.DataFrame(processed).sort_values("query_id")
        match = match.rename(columns={"id": "id_left", "query_id": "id_right"})
        if original_data:
            match["data_letf"] = data_left.loc[match["id_left"]].to_numpy(copy=True)
            match["data_rigth"] = data_right.loc[match["id_right"]].to_numpy(copy=True)

        return match

    def resolution(
        self,
        name: str,
        data,
        top_k: int = 20,
        batch_size: int = 16384,
        threshold: float = None,
        return_self: bool = True,
        original_data: bool = False,
        db_type="TextEdit",
        hyperparams=None,
        overwrite=False,
    ):
        """
        Experimental

        Find possible duplicated values within the data.

        Parameters
        ----------
        name: str
            String with the name of a database in your JAI environment.
        data : pd.Series
            data to find duplicates.
        top_k : int, optional
            Number of similars to query. Default is 100.
        threshold : float, optional
            Distance threshold to decide if the result is the same item or not.
            Smaller distances give more strict results. Default is None.
            The threshold is automatically set by default, but may need manual
            setting for more accurate results.
        original_data : bool, optional
            If True, returns the ids when resolution_id is the same as id.
            Default is True.
        original_data : bool, optional
            If True, returns the values of the original data along with the ids.
            Default is False.
        db_type : str, optional
            type of model to be trained. The default is 'TextEdit'.
        hyperparams: dict, optional
            See setup documentation for the db_type used.
        overwrite : bool, optional
            If True, then the model is always retrained. Default is False.

        Returns
        -------
        pd.DataFrame
            Each id with its resolution id. More columns depending on parameters.

        Example
        -------
        >>> import pandas as pd
        >>> from jai.processing import process_similar
        >>>
        >>> j = Jai()
        >>> results = j.resolution(name, data)
        >>> results
          id  resolution_id
           0              0
           1              0
           2              0
           3              3
           4              3
           5              5
        """
        ids = self.embedding(
            name,
            data,
            db_type=db_type,
            batch_size=batch_size,
            hyperparams=hyperparams,
            overwrite=overwrite,
        )
        simliar = self.similar(name, ids, top_k=top_k, batch_size=batch_size)
        connect = filter_resolution(
            simliar, threshold=threshold, return_self=return_self
        )
        r = pd.DataFrame(connect).set_index("id").sort_index()

        if original_data:
            r["Original"] = data.loc[r.index.values].to_numpy(copy=True)
            r["Resolution"] = data.loc[r["resolution_id"].values].to_numpy(copy=True)

        return r

    def fill(
        self,
        name: str,
        data,
        column: str,
        batch_size: int = 16384,
        db_type="TextEdit",
        **kwargs,
    ):
        """
        Experimental

        Fills the column in data with the most likely value given the other columns.

        Only works with categorical columns. Can not fill missing values for
        numerical columns.

        Parameters
        ----------
        name: str
            String with the name of a database in your JAI environment.
        data : pd.DataFrame
            data to fill NaN.
        column : str
            name of the column to be filled.
        db_type : str or dict
            which db_type to use for embedding high dimensional categorical columns.
            If a string is provided, we assume that all columns will be embedded using that db_type;
            if a dict-like structure {"col1": "TextEdit", "col2": "FastText", ...} is provided, we embed the
            specified columns with their respective db_types, and columns not in dict are by default embedded
            with "TextEdit"
        **kwargs : TYPE
            Extra args for supervised model. See setup method.

        Returns
        -------
        list of dicts
            List of dicts with possible filling values for each id with column NaN.

        Example
        -------
        >>> import pandas as pd
        >>> from jai.processing import predict2df
        >>>
        >>> j = Jai()
        >>> results = j.fill(name, data, COL_TO_FILL)
        >>> processed = predict2df(results)
        >>> pd.DataFrame(processed).sort_values('id')
                  id   sanity_prediction    confidence_level (%)
           0       1             value_1                    70.9
           1       4             value_1                    67.3
           2       7             value_1                    80.2
        """
        if "id" in data.columns:
            data = data.set_index("id")
        data = data.copy()
        cat_threshold = kwargs.get("cat_threshold", 512)
        overwrite = kwargs.get("overwrite", False)
        as_frame = kwargs.get("as_frame", False)

        # delete tree of databases derived from 'name',
        # including 'name' itself
        if overwrite:
            self._delete_tree(name)

        if column in data.columns:
            vals = data.loc[:, column].value_counts() < 2
            if vals.sum() > 0:
                eliminate = vals[vals].index.tolist()
                print(
                    f"values {eliminate} from column {column} were removed for having less than 2 examples."
                )
                data.loc[data[column].isin(eliminate), column] = None
        else:
            data.loc[:, column] = None

        cat = data.select_dtypes(exclude="number")

        if name not in self.names:
            mask = data.loc[:, column].isna()
            train = data.loc[~mask].copy()
            test = data.loc[mask].drop(columns=[column])

            # first columns to include are the ones that satisfy
            # the cat_threshold
            pre = cat.columns[cat.nunique() > cat_threshold].tolist()

            # check if db_type is a dict and has some keys in it
            # that do not satisfy the cat_threshold, but must be
            # processed anyway
            if isinstance(db_type, dict):
                pre.extend([item for item in db_type.keys() if item in cat.columns])

            # we make `pre` a set to ensure it has
            # unique column names
            pre = set(pre)

            prep_bases = []

            # check if database and column names will not overflow the 32-character
            # concatenation limit
            check_name_lengths(name, pre)

            for col in pre:
                id_col = "id_" + col
                origin = build_name(name, col)

                # find out which db_type to use for this particular column
                curr_db_type = resolve_db_type(db_type, col)

                train[id_col] = self.embedding(origin, train[col], db_type=curr_db_type)
                test[id_col] = self.embedding(origin, test[col], db_type=curr_db_type)

                prep_bases.append({"id_name": id_col, "db_parent": origin})
            train = train.drop(columns=pre)
            test = test.drop(columns=pre)

            label = {"task": "metric_classification", "label_name": column}
            split = {"type": "stratified", "split_column": column, "test_size": 0.2}

            pretrained_bases = kwargs.get(
                "pretrained_bases", kwargs.get("mycelia_bases", [])
            )
            kwargs["pretrained_bases"] = pretrained_bases
            kwargs.pop("mycelia_bases", None)
            if not kwargs["pretrained_bases"]:
                del kwargs["pretrained_bases"]

            self.setup(
                name,
                train,
                db_type="Supervised",
                batch_size=batch_size,
                label=label,
                split=split,
                **kwargs,
            )
        else:
            drop_cols = []
            for col in cat.columns:
                id_col = "id_" + col
                origin = build_name(name, col)

                if origin in self.names:
                    data[id_col] = self.embedding(origin, data[col])
                    drop_cols.append(col)
            if column in data.columns:
                drop_cols.append(column)
            test = data.drop(columns=drop_cols)

        ids_test = test.index
        missing_test = ids_test[~np.isin(ids_test, self.ids(name, "complete"))]
        if len(missing_test) > 0:
            self.add_data(name, test.loc[missing_test], batch_size=batch_size)
        return self.predict(
            name, test, predict_proba=True, batch_size=batch_size, as_frame=as_frame
        )

    def sanity(
        self,
        name: str,
        data,
        batch_size: int = 16384,
        columns_ref: list = None,
        db_type="TextEdit",
        **kwargs,
    ):
        """
        Experimental

        Validates consistency in the columns (columns_ref).

        Parameters
        ----------
        name: str
            String with the name of a database in your JAI environment.
        data : pd.DataFrame
            Data reference of sound data.
        columns_ref : list, optional
            Columns that can have inconsistencies. As default we use all non numeric columns.
        db_type : str or dict
            which db_type to use for embedding high dimensional categorical columns.
            If a string is provided, we assume that all columns will be embedded using that db_type;
            if a dict-like structure {"col1": "TextEdit", "col2": "FastText", "col3": "Text", ...} is provided,
            we embed the specified columns with their respective db_types,
            and columns not in dict are by default embedded with "TextEdit"
        kwargs :
            Extra args for supervised model except label and split. See setup method. Also:

            * **frac** (float):
                Percentage of the orignal dataframe to be shuffled to create
                invalid samples for each column in columns_ref. `Default is 0.1`.
            * **random_seed** (int):
                random seed. `Default is 42`.
            * **cat_threshold** (int):
                threshold for processing categorical columns with fasttext model.
                `Default is 512`.
            * **target** (str):
                target validation column. If target is already in data, shuffling is skipped.
                `Default is "is_valid"`.


        Returns
        -------
        list of dicts
            Result of data is valid or not.

        Example
        -------
        >>> import pandas as pd
        >>> from jai.processing import predict2df
        >>>
        >>> j = Jai()
        >>> results = j.sanity(name, data)
        >>> processed = predict2df(results)
        >>> pd.DataFrame(processed).sort_values('id')
                  id   sanity_prediction    confidence_level (%)
           0       1               Valid                    70.9
           1       4             Invalid                    67.3
           2       7             Invalid                    80.6
           3      13               Valid                    74.2
        """
        if "id" in data.columns:
            data = data.set_index("id")
        data = data.copy()

        frac = kwargs.get("frac", 0.1)
        random_seed = kwargs.get("random_seed", 42)
        cat_threshold = kwargs.get("cat_threshold", 512)
        target = kwargs.get("target", "is_valid")
        overwrite = kwargs.get("overwrite", False)
        as_frame = kwargs.get("as_frame", False)

        # delete tree of databases derived from 'name',
        # including 'name' itself
        if overwrite:
            self._delete_tree(name)

        SKIP_SHUFFLING = target in data.columns

        np.random.seed(random_seed)

        cat = data.select_dtypes(exclude="number")

        if name not in self.names:
            # first columns to include are the ones that satisfy
            # the cat_threshold
            pre = cat.columns[cat.nunique() > cat_threshold].tolist()

            # check if db_type is a dict and has some keys in it
            # that do not satisfy the cat_threshold, but must be
            # processed anyway
            if isinstance(db_type, dict):
                pre.extend([item for item in db_type.keys() if item in cat.columns])

            # we make `pre` a set to ensure it has
            # unique column names
            pre = set(pre)

            if columns_ref is None:
                columns_ref = cat.columns.tolist()
            elif not isinstance(columns_ref, list):
                columns_ref = columns_ref.tolist()

            prep_bases = []

            # check if database and column names will not overflow the 32-character
            # concatenation limit
            check_name_lengths(name, pre)

            for col in pre:
                id_col = "id_" + col
                origin = build_name(name, col)

                # find out which db_type to use for this particular column
                curr_db_type = resolve_db_type(db_type, col)
                data[id_col] = self.embedding(origin, data[col], db_type=curr_db_type)
                prep_bases.append({"id_name": id_col, "db_parent": origin})

                if col in columns_ref:
                    columns_ref.remove(col)
                    columns_ref.append(id_col)

            data = data.drop(columns=pre)

            if not SKIP_SHUFFLING:

                def change(options, original):
                    return np.random.choice(options[options != original])

                # get a sample of the data and shuffle it
                sample = []
                strat_split = StratifiedShuffleSplit(
                    n_splits=1, test_size=frac, random_state=0
                )
                for c in columns_ref:
                    indexes = []
                    # We try to get a stratified sample on each column.
                    # However, stratified does not work with NaN values, so
                    # we need to drop them before getting the samples
                    try:
                        _, indexes = next(
                            strat_split.split(
                                data.dropna(subset=[c]), data.dropna(subset=[c])[c]
                            )
                        )
                        s = data.dropna(subset=[c]).iloc[indexes].copy()
                    except:
                        pass

                    # due to dropping NaN values, the number of samples might
                    # fall short the desired amount we want;
                    # in this case, we give up the stratified strategy and simply
                    # sample our database randomly.
                    # This 'if' statement below will also hold true if
                    # stratified sampling could not work for whatever
                    # reason (for instance, all samples in a given column are different)
                    if len(indexes) < int(np.floor(data.shape[0] * frac)):
                        s = data.sample(frac=frac)

                    uniques = s[c].unique()
                    s.loc[:, c] = [change(uniques, v) for v in s[c]]
                    sample.append(s)
                sample = pd.concat(sample)

                # set target column values
                sample[target] = "Invalid"

                # set index of samples with different values as data
                sample.index = 10 ** int(np.log10(data.shape[0]) + 2) + np.arange(
                    len(sample)
                )
                data[target] = "Valid"
                train = pd.concat([data, sample])
            else:
                train = data.copy()

            label = {"task": "metric_classification", "label_name": target}
            split = {"type": "stratified", "split_column": target, "test_size": 0.2}

            pretrained_bases = kwargs.get(
                "pretrained_bases", kwargs.get("mycelia_bases", [])
            )
            kwargs["pretrained_bases"] = pretrained_bases
            kwargs.pop("mycelia_bases", None)
            if not kwargs["pretrained_bases"]:
                del kwargs["pretrained_bases"]

            self.setup(
                name,
                train,
                db_type="Supervised",
                batch_size=batch_size,
                label=label,
                split=split,
                **kwargs,
            )
        else:

            drop_cols = []
            for col in cat.columns:
                id_col = "id_" + col
                origin = build_name(name, col)

                if origin in self.names:
                    data[id_col] = self.embedding(origin, data[col])
                    drop_cols.append(col)

            data = data.drop(columns=drop_cols)

            ids = data.index
            missing = ids[~np.isin(ids, self.ids(name, "complete"))]

            if len(missing) > 0:
                self.add_data(name, data.loc[missing], batch_size=batch_size)
        return self.predict(
            name, data, predict_proba=True, batch_size=batch_size, as_frame=as_frame
        )

    def insert_vectors(
        self,
        data,
        name,
        batch_size: int = 10000,
        overwrite: bool = False,
        append: bool = False,
    ):
        """
        Insert raw vectors database directly into JAI without any need of fit.

        Args
        -----
        data : pd.DataFrame, pd.Series or np.ndarray
            Database data to be inserted.
        name : str
            String with the name of a database in your JAI environment.
        batch_size : int, optional
            Size of batch to send the data.
        overwrite : bool, optional
            If True, then the vector database is always recriated. Default is False.
        append : bool, optional
            If True, then the inserted data will be added to the existent database. Default is False.

        Return
        ------
        insert_responses : dict
            Dictionary of responses for each batch. Each response contains
            information of whether or not that particular batch was successfully inserted.
        """

        if name in self.names:
            if overwrite:
                create_new_collection = True
                self.delete_database(name)
            elif not overwrite and append:
                create_new_collection = False
            else:
                raise KeyError(
                    f"Database '{name}' already exists in your environment."
                    f"Set overwrite=True to overwrite it or append=True to add new data to your database."
                )
        else:
            # delete data remains
            create_new_collection = True
            self.delete_raw_data(name)

        # make sure our data has the correct type and is free of NAs
        data = check_dtype_and_clean(data=data, db_type=PossibleDtypes.vector)

        # Check if all values are numeric
        non_num_cols = [
            x for x in data.columns.tolist() if not is_numeric_dtype(data[x])
        ]
        if non_num_cols:
            raise ValueError(
                f"Columns {non_num_cols} contains values types different from numeric."
            )

        insert_responses = {}
        for i, b in enumerate(trange(0, len(data), batch_size, desc="Insert Vectors")):
            _batch = data.iloc[b : b + batch_size]
            data_json = data2json(_batch, dtype=PossibleDtypes.vector, predict=False)

            if i == 0 and create_new_collection is True:
                response = self._insert_vectors_json(name, data_json, overwrite=True)

            else:
                response = self._insert_vectors_json(name, data_json, overwrite=False)

            insert_responses[i] = response

        return insert_responses<|MERGE_RESOLUTION|>--- conflicted
+++ resolved
@@ -3,24 +3,14 @@
 import secrets
 import time
 from fnmatch import fnmatch
-<<<<<<< HEAD
-from typing import Optional
-=======
-from io import BytesIO
-from typing import Any, Dict, List, Optional, Union
->>>>>>> 621f04fb
+from typing import List, Optional, Union
 
 import matplotlib.pyplot as plt
 import numpy as np
 import pandas as pd
 import requests
-<<<<<<< HEAD
 from pandas.api.types import is_integer_dtype, is_numeric_dtype
 
-=======
-from pandas.api.types import is_numeric_dtype
-from pydantic import HttpUrl
->>>>>>> 621f04fb
 from sklearn.model_selection import StratifiedShuffleSplit
 from tqdm import tqdm, trange
 
@@ -427,21 +417,22 @@
                 "Data must be `list`, `np.array`, `pd.Index`, `pd.Series` or `pd.DataFrame`"
             )
 
-        dict_futures = {}
-        with concurrent.futures.ThreadPoolExecutor(max_workers=pcores) as executor:
-            for i, b in enumerate(range(0, len(data), batch_size)):
-                if is_id:
-                    _batch = data[b : b + batch_size].tolist()
-                    task = executor.submit(
-                        self._similar_id,
-                        name,
-                        _batch,
-                        top_k=top_k,
-                        orient=orient,
-                        filters=filters,
-                    )
+        results = []
+        for i in trange(0, len(data), batch_size, desc="Similar"):
+            if is_id:
+                if isinstance(data, pd.Series):
+                    _batch = data.iloc[i : i + batch_size].tolist()
+                elif isinstance(data, pd.Index):
+                    _batch = data[i : i + batch_size].tolist()
                 else:
-<<<<<<< HEAD
+                    _batch = data[i : i + batch_size].tolist()
+                res = self._similar_id(
+                    name, _batch, top_k=top_k, orient=orient, filters=filters
+                )
+            else:
+                if isinstance(data, (pd.Series, pd.DataFrame)):
+                    _batch = data.iloc[i : i + batch_size]
+                else:
                     _batch = data[i : i + batch_size]
                 res = self._similar_json(
                     name,
@@ -451,34 +442,6 @@
                     filters=filters,
                 )
             results.extend(res)
-=======
-                    _batch = data2json(
-                        data.iloc[b : b + batch_size], dtype=dtype, predict=True
-                    )
-                    task = executor.submit(
-                        self._similar_json,
-                        name,
-                        _batch,
-                        top_k=top_k,
-                        orient=orient,
-                        filters=filters,
-                    )
-                dict_futures[task] = i
-
-            with tqdm(total=len(dict_futures), desc=description) as pbar:
-                results = []
-                for future in concurrent.futures.as_completed(dict_futures):
-                    res = future.result()
-                    if orient == "flat":
-                        if self.safe_mode:
-                            res = check_response(FlatResponse, res, list_of=True)
-                        results.extend(res)
-                    else:
-                        if self.safe_mode:
-                            res = check_response(SimilarNestedResponse, res).dict()
-                        results.extend(res["similarity"])
-                    pbar.update(1)
->>>>>>> 621f04fb
         return results
 
     def recommendation(
@@ -551,7 +514,7 @@
                 "Data must be `list`, `np.array`, `pd.Index`, `pd.Series` or `pd.DataFrame`"
             )
 
-        dict_futures = {}
+        results = []
         with concurrent.futures.ThreadPoolExecutor(max_workers=pcores) as executor:
             for i, b in enumerate(range(0, len(data), batch_size)):
                 if is_id:
@@ -565,7 +528,14 @@
                         filters=filters,
                     )
                 else:
-<<<<<<< HEAD
+                    _batch = data[i : i + batch_size].tolist()
+                res = self._recommendation_id(
+                    name, _batch, top_k=top_k, orient=orient, filters=filters
+                )
+            else:
+                if isinstance(data, (pd.Series, pd.DataFrame)):
+                    _batch = data.iloc[i : i + batch_size]
+                else:
                     _batch = data[i : i + batch_size]
                 res = self._recommendation_json(
                     name,
@@ -575,34 +545,6 @@
                     filters=filters,
                 )
             results.extend(res)
-=======
-                    _batch = data2json(
-                        data.iloc[b : b + batch_size], dtype=dtype, predict=True
-                    )
-                    task = executor.submit(
-                        self._recommendation_json,
-                        name,
-                        _batch,
-                        top_k=top_k,
-                        orient=orient,
-                        filters=filters,
-                    )
-                dict_futures[task] = i
-
-            with tqdm(total=len(dict_futures), desc=description) as pbar:
-                results = []
-                for future in concurrent.futures.as_completed(dict_futures):
-                    res = future.result()
-                    if orient == "flat":
-                        if self.safe_mode:
-                            res = check_response(FlatResponse, res, list_of=True)
-                        results.extend(res)
-                    else:
-                        if self.safe_mode:
-                            res = check_response(RecNestedResponse, res).dict()
-                        results.extend(res["recommendation"])
-                    pbar.update(1)
->>>>>>> 621f04fb
         return results
 
     def predict(
@@ -658,7 +600,6 @@
                 f"data must be a pandas Series or DataFrame. (data type `{data.__class__.__name__}`)"
             )
 
-<<<<<<< HEAD
         results = []
         for i in trange(0, len(data), batch_size, desc="Predict"):
             _batch = data.iloc[i : i + batch_size]
@@ -668,30 +609,7 @@
                 predict_proba=predict_proba,
             )
             results.extend(res)
-=======
-        description = "Predict"
-        pcores = get_pcores(max_workers)
->>>>>>> 621f04fb
-
-        dict_futures = {}
-        with concurrent.futures.ThreadPoolExecutor(max_workers=pcores) as executor:
-            for i, b in enumerate(range(0, len(data), batch_size)):
-                _batch = data2json(
-                    data.iloc[b : b + batch_size], dtype=dtype, predict=True
-                )
-                task = executor.submit(
-                    self._predict, name, _batch, predict_proba=predict_proba
-                )
-                dict_futures[task] = i
-
-            with tqdm(total=len(dict_futures), desc=description) as pbar:
-                results = []
-                for future in concurrent.futures.as_completed(dict_futures):
-                    res = future.result()
-                    if self.safe_mode:
-                        res = check_response(PredictResponse, res, list_of=True)
-                    results.extend(res)
-                    pbar.update(1)
+
         return predict2df(results) if as_frame else results
 
     def ids(self, name: str, mode: Mode = "simple"):
