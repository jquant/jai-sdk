--- conflicted
+++ resolved
@@ -64,14 +64,9 @@
     ):
 
         super(Jai, self).__init__(
-<<<<<<< HEAD
-            environment=environment, env_var=env_var, safe_mode=safe_mode
-        )
-=======
             auth_key=auth_key, environment=environment, env_var=env_var
         )
         self.safe_mode = safe_mode
->>>>>>> 52c8516c
 
     @property
     def names(self):
