--- conflicted
+++ resolved
@@ -10,12 +10,9 @@
 import requests
 from decouple import config
 from pydantic import HttpUrl
-<<<<<<< HEAD
 from tqdm.auto import tqdm
 from typing import Any, Dict, List, Optional
-=======
-from tqdm import tqdm
->>>>>>> d19ed6ef
+
 
 from ..core.utils_funcs import data2json, get_pcores
 from ..core.validations import check_response
