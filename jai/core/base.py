import json
from copy import copy
import concurrent
import warnings
from typing import Optional, List

import psutil
from tqdm import tqdm

from ..core.utils_funcs import data2json
from ..core.validations import check_response

import requests

from .authentication import get_authentication
from .decorators import raise_status_error
from ..types.generic import Mode

from ..types.responses import InsertDataResponse
from decouple import config

__all__ = ["BaseJai"]


class BaseJai(object):
    """
    Base class for requests with the Mycelia API.
    """
    def __init__(
        self,
        environment: str = "default",
        env_var: str = "JAI_AUTH",
        url_var: str = "JAI_URL",
    ):
        """
        Initialize the Jai class.

        An authorization key is needed to use the Mycelia API.

        Parameters
        ----------
        auth_key : str
            Authorization key for the use of the API.
        url : str, optional
            Param used for development purposes. `Default is None`.

        Returns
        -------
            None

        """
        auth_key = get_authentication(env_var)
        self.headers = {"Auth": auth_key, "environment": environment}

        self.url = config(url_var, default="https://mycelia.azure-api.net")

    @property
    def url(self):
        """
        Get name and type of each database in your environment.
        """
        return self.__url

    @url.setter
    def url(self, value):
        """
        Set url.
        """
        self.__url = value[:-1] if value.endswith("/") else value

    @raise_status_error(200)
    def _user(self):
        """
        Get name and type of each database in your environment.
        """
        return requests.get(url=self.url + f"/user", headers=self.headers)

    @raise_status_error(200)
    def _environments(self):
        """
        Get name of environments available.
        """
        return requests.get(url=self.url + f"/environments",
                            headers=self.headers)

    @raise_status_error(200)
    def _info(self, mode="complete", get_size=True):
        """
        Get name and type of each database in your environment.
        """
        get_size = json.dumps(get_size)
        return requests.get(
            url=self.url + f"/info?mode={mode}&get_size={get_size}",
            headers=self.headers,
        )

    @raise_status_error(200)
    def _status(self):
        """
        Get the status of your JAI environment when training.
        """
        return requests.get(self.url + "/status", headers=self.headers)

    @raise_status_error(200)
    def _delete_status(self, name):
        """
        Remove database from status. Used when processing ended.
        """
        return requests.delete(self.url + f"/status?db_name={name}",
                               headers=self.headers)

    @raise_status_error(200)
    def _download_vectors(self, name: str):
        """
        Download vectors from a particular database.

        Args
        ----
        name : str
            String with the name of a database in your JAI environment.
        """
        return requests.get(self.url + f"/key/{name}", headers=self.headers)

    @raise_status_error(200)
    def _filters(self, name):
        """
        Gets the valid values of filters.

        Args
        ----
        name : str
            String with the name of a database in your JAI environment.
        """
        return requests.get(self.url + f"/filters/{name}",
                            headers=self.headers)

    @raise_status_error(200)
    def _similar_id(
        self,
        name: str,
        id_item: list,
        top_k: int = 5,
        orient: str = "nested",
        filters=None,
    ):
        """
        Creates a list of dicts, with the index and distance of the k items most similars given an id.
        This is a protected method.

        Args
        ----
        name : str
            String with the name of a database in your JAI environment.

        id_item : list
            List of ids of the item the user is looking for.

        top_k : int
            Number of k similar items we want to return. `Default is 5`.

        orient : "nested" or "flat"
            Changes the output format. `Default is "nested"`.

        Return
        ------
        response : dict
            Dictionary with the index and distance of `the k most similar items`.
        """

        if not isinstance(id_item, list):
            raise TypeError(
                f"id_item param must be int or list, `{id_item.__class__.__name__}` found."
            )

        filtering = ("" if filters is None else "".join(
            ["&filters=" + s for s in filters]))
        url = self.url + f"/similar/id/{name}?top_k={top_k}&orient={orient}" + filtering
        return requests.put(url, headers=self.headers, json=id_item)

    @raise_status_error(200)
    def _similar_json(self,
                      name: str,
                      data_json,
                      top_k: int = 5,
                      orient: str = "nested",
                      filters=None):
        """
        Creates a list of dicts, with the index and distance of the k items most similars given a JSON data entry.
        This is a protected method

        Args
        ----
        name : str
            String with the name of a database in your JAI environment.

        data_json : dict (JSON)
            Data in JSON format. Each input in the dictionary will be used to
            search for the `top_k` most similar entries in the database.

        top_k : int
            Number of k similar items we want to return. `Default is 5`.

        orient : "nested" or "flat"
            Changes the output format. `Default is "nested"`.

        Return
        ------
        response : dict
            Dictionary with the index and distance of `the k most similar
            items`.
        """
        filtering = ("" if filters is None else "".join(
            ["&filters=" + s for s in filters]))
        url = (self.url +
               f"/similar/data/{name}?top_k={top_k}&orient={orient}" +
               filtering)
        header = copy(self.headers)
        header["Content-Type"] = "application/json"
        return requests.put(url, headers=header, data=data_json)

    @raise_status_error(200)
    def _recommendation_id(
        self,
        name: str,
        id_item: list,
        top_k: int = 5,
        orient: str = "nested",
        filters=None,
    ):
        """
        Creates a list of dicts, with the index and distance of the k items
        most similars given an id. This is a protected method.

        Args
        ----
        name : str
            String with the name of a database in your JAI environment.

        id_item : list
            List of ids of the item the user is looking for.

        top_k : int
            Number of k similar items we want to return. `Default is 5`.

        orient : "nested" or "flat"
            Changes the output format. `Default is "nested"`.

        Return
        ------
        response : dict
            Dictionary with the index and distance of `the k most similar
            items`.
        """

        if not isinstance(id_item, list):
<<<<<<< HEAD
            raise TypeError(
                f"id_item param must be int or list, \
                    `{id_item.__class__.__name__}` found."
            )

        filtering = (
            "" if filters is None else "".join(["&filters=" + s for s in filters])
        )
        url = (
            self.url
            + f"/recommendation/id/{name}?top_k={top_k}&orient={orient}"
            + filtering
        )
        return requests.put(url, headers=self.headers, json=id_item)
=======
            raise TypeError(f"id_item param must be int or list, \
                    `{id_item.__class__.__name__}` found.")

        filtering = ("" if filters is None else "".join(
            ["&filters=" + s for s in filters]))
        url = (self.url +
               f"/recommendation/id/{name}?top_k={top_k}&orient={orient}" +
               filtering)
        return requests.put(
            url,
            headers=self.headers,
            json=id_item,
        )
>>>>>>> 23971e26

    @raise_status_error(200)
    def _recommendation_json(self,
                             name: str,
                             data_json,
                             top_k: int = 5,
                             orient: str = "nested",
                             filters=None):
        """
        Creates a list of dicts, with the index and distance of the k items most similars given a JSON data entry.
        This is a protected method

        Args
        ----
        name : str
            String with the name of a database in your JAI environment.

        data_json : dict (JSON)
            Data in JSON format. Each input in the dictionary will be used to search for the `top_k` most
            similar entries in the database.

        top_k : int
            Number of k similar items we want to return. `Default is 5`.

        orient : "nested" or "flat"
            Changes the output format. `Default is "nested"`.

        Return
        ------
        response : dict
            Dictionary with the index and distance of `the k most similar items`.
        """
        filtering = ("" if filters is None else "".join(
            ["&filters=" + s for s in filters]))
        url = (self.url +
               f"/recommendation/data/{name}?top_k={top_k}&orient={orient}" +
               filtering)
        header = copy(self.headers)
        header["Content-Type"] = "application/json"
        return requests.put(url, headers=header, data=data_json)

    @raise_status_error(200)
    def _predict(self, name: str, data_json, predict_proba: bool = False):
        """
        Predict the output of new data for a given database by calling its
        respecive API method. This is a protected method.

        Args
        ----
        name : str
            String with the name of a database in your JAI environment.
        data_json : JSON file (dict)
            Data to be inferred by the previosly trained model.
        predict_proba : bool
            Whether or not to return the probabilities of each prediction. `Default is False`.

        Return
        -------
        results : dict
            Dictionary of predctions for the data passed as parameter.
        """
        url = self.url + f"/predict/{name}?predict_proba={predict_proba}"

        header = copy(self.headers)
        header["Content-Type"] = "application/json"
        return requests.put(url, headers=header, data=data_json)

    @raise_status_error(200)
    def _ids(self, name: str, mode: Mode = "simple"):
        """
        Get id information of a given database.

        Args
        mode : str, optional

        Return
        -------
        response: list
            List with the actual ids (mode: 'complete') or a summary of ids
            ('simple'/'summarized') of the given database.

        Example
        ----------
        >>> name = 'chosen_name'
        >>> j = Jai(AUTH_KEY)
        >>> ids = j.ids(name)
        >>> print(ids)
        ['891 items from 0 to 890']
        """
        return requests.get(self.url + f"/id/{name}?mode={mode}",
                            headers=self.headers)

    @raise_status_error(200)
    def _is_valid(self, name: str):
        """
        Check if a given name is a valid database name (i.e., if it is in your environment).

        Args
        ----
        `name`: str
            String with the name of a database in your JAI environment.

        Return
        ------
        response: bool
            True if name is in your environment. False, otherwise.
        """
        return requests.get(self.url + f"/validation/{name}",
                            headers=self.headers)

    @raise_status_error(200)
    def _rename(self, original_name: str, new_name: str):
        """
        Get name and type of each database in your environment.
        """
        body = {"original_name": original_name, "new_name": new_name}
        return requests.post(url=self.url + f"/rename",
                             headers=self.headers,
                             json=body)

    @raise_status_error(200)
    def _transfer(
        self,
        original_name: str,
        to_environment: str,
        new_name: str = None,
        from_environment: str = "default",
    ):
        """
        Get name and type of each database in your environment.
        """
        body = {
            "from_environment": from_environment,
            "to_environment": to_environment,
            "original_name": original_name,
            "new_name": new_name,
        }
        return requests.post(url=self.url + f"/transfer",
                             headers=self.headers,
                             json=body)

    @raise_status_error(200)
    def _import_database(
        self,
        database_name: str,
        owner_id: str,
        owner_email: str,
        import_name: str = None,
    ):
        """
        Get name and type of each database in your environment.
        """
        body = {"database_name": database_name, "import_name": import_name}
        return requests.post(
            url=self.url + f"/import?userId={owner_id}&email={owner_email}",
            headers=self.headers,
            json=body,
        )

    @raise_status_error(202)
    def _append(self, name: str):
        """
        Add data to a database that has been previously trained.
        This is a protected method.

        Args
        ----
        name : str
            String with the name of a database in your JAI environment.

        Return
        ------
        response : dict
            Dictionary with the API response.
        """
        return requests.patch(self.url + f"/data/{name}", headers=self.headers)

    @raise_status_error(200)
    def _insert_json(self, name: str, data_json):
        """
        Insert data in JSON format. This is a protected method.

        Args
        ----
        name : str
            String with the name of a database in your JAI environment.
        data_json : dict
            Data in JSON format.

        Return
        ------
        response : dict
            Dictionary with the API response.
        """
        header = copy(self.headers)
        header["Content-Type"] = "application/json"
        return requests.post(self.url + f"/data/{name}",
                             headers=header,
                             data=data_json)

    @raise_status_error(200)
    def _check_parameters(
        self,
        db_type: str,
        hyperparams=None,
        features=None,
        num_process: dict = None,
        cat_process: dict = None,
        datetime_process: dict = None,
        pretrained_bases: list = None,
        label: dict = None,
        split: dict = None,
    ):
        body = {
            "db_type": db_type,
            "hyperparams": hyperparams,
            "features": features,
            "num_process": num_process,
            "cat_process": cat_process,
            "datetime_process": datetime_process,
            "pretrained_bases": pretrained_bases,
            "label": label,
            "split": split,
        }
        return requests.put(self.url + "/parameters",
                            headers=self.headers,
                            json=body)

    @raise_status_error(201)
    def _setup(self, name: str, body, overwrite=False):
        """
        Call the API method for database setup.
        This is a protected method.

        Args
        ----
        name : str
            String with the name of a database in your JAI environment.
        db_type : str
            Database type (Supervised, SelfSupervised, Text...)
        overwrite : bool
            [Optional] Whether of not to overwrite the given database. `Default is False`.
        **kwargs:
            Any parameters the user wants to (or needs to) set for the given datase. Please
            refer to the API methods to see the possible arguments.

        Return
        -------
        response : dict
            Dictionary with the API response.
        """
        overwrite = json.dumps(overwrite)
        return requests.post(
            self.url + f"/setup/{name}?overwrite={overwrite}",
            headers=self.headers,
            json=body,
        )

    @raise_status_error(200)
    def _report(self, name, verbose: int = 2):
        """
        Get a report about the training model.

        Parameters
        ----------
        name : str
            String with the name of a database in your JAI environment.
        verbose : int, optional
            Level of description. The default is 2.
            Use verbose 2 to get the loss graph, verbose 1 to get only the
            metrics result.

        Returns
        -------
        dict
            Dictionary with the information.

        """
        return requests.get(self.url + f"/report/{name}?verbose={verbose}",
                            headers=self.headers)

    @raise_status_error(200)
    def _temp_ids(self, name: str, mode: Mode = "complete"):
        """
        Get id information of a RAW database (i.e., before training). This is a protected method

        Args
        ----
        name : str
            String with the name of a database in your JAI environment.
        mode : str, optional
            Level of detail to return. Possible values are 'simple', 'summarized' or 'complete'.

        Return
        -------
        response: list
            List with the actual ids (mode: 'complete') or a summary of ids
            ('simple'/'summarized') of the given database.
        """
        return requests.get(self.url + f"/setup/ids/{name}?mode={mode}",
                            headers=self.headers)

    @raise_status_error(200)
    def _fields(self, name: str):
        """
        Get the table fields for a Supervised/SelfSupervised database.

        Args
        ----
        name : str
            String with the name of a database in your JAI environment.

        Return
        ------
        response : dict
            Dictionary with table fields.
        """
        return requests.get(self.url + f"/fields/{name}", headers=self.headers)

    @raise_status_error(200)
    def _describe(self, name: str):
        """
        Get the database hyperparameters and parameters of a specific database.

        Args
        ----
        name : str
            String with the name of a database in your JAI environment.

        Return
        ------
        response : dict
            Dictionary with database description.
        """
        return requests.get(self.url + f"/describe/{name}",
                            headers=self.headers)

    @raise_status_error(200)
    def _cancel_setup(self, name: str):
        """
        Wait for the setup (model training) to finish

        Placeholder method for scripts.

        Args
        ----
        name : str
            String with the name of a database in your JAI environment.
        frequency_seconds : int, optional
            Number of seconds apart from each status check. `Default is 5`.

        Return
        ------
        None.
        """
        return requests.post(self.url + f"/cancel/{name}",
                             headers=self.headers)

    @raise_status_error(200)
    def _delete_ids(self, name, ids):
        """
        Delete the specified ids from database.

        Args
        ----
        name : str
            String with the name of a database in your JAI environment.

        ids : list
            List of ids to be removed from database.

        Return
        -------
        response : dict
            Dictionary with the API response.

        Example
        ----------
        >>> name = 'chosen_name'
        >>> j = Jai(AUTH_KEY)
        >>> j.delete_raw_data(name=name)
        'All raw data from database 'chosen_name' was deleted!'
        """
        return requests.delete(self.url + f"/entity/{name}",
                               headers=self.headers,
                               json=ids)

    @raise_status_error(200)
    def _delete_raw_data(self, name: str):
        """
        Delete raw data. It is good practice to do this after training a model.

        Args
        ----
        name : str
            String with the name of a database in your JAI environment.

        Return
        -------
        response : dict
            Dictionary with the API response.

        Example
        ----------
        >>> name = 'chosen_name'
        >>> j = Jai(AUTH_KEY)
        >>> j.delete_raw_data(name=name)
        'All raw data from database 'chosen_name' was deleted!'
        """
        return requests.delete(self.url + f"/data/{name}",
                               headers=self.headers)

    @raise_status_error(200)
    def _delete_database(self, name: str):
        """
        Delete a database and everything that goes with it (I thank you all).

        Args
        ----
        name : str
            String with the name of a database in your JAI environment.

        Return
        ------
        response : dict
            Dictionary with the API response.

        Example
        -------
        >>> name = 'chosen_name'
        >>> j = Jai(AUTH_KEY)
        >>> j.delete_database(name=name)
        'Bombs away! We nuked database chosen_name!'
        """
        return requests.delete(self.url + f"/database/{name}",
                               headers=self.headers)

    @raise_status_error(201)
    def _insert_vectors_json(self,
                             name: str,
                             data_json,
                             overwrite: bool = False):
        """
        Insert data in JSON format. This is a protected method.
        Args
        ----
        name : str
            String with the name of a database in your JAI environment.
        data_json : dict
            Data in JSON format.
        Return
        ------
        response : dict
            Dictionary with the API response.
        """
        header = copy(self.headers)
        header["Content-Type"] = "application/json"
        return requests.post(
            self.url + f"/vector/{name}?overwrite={overwrite}",
            headers=header,
            data=data_json,
        )

    @raise_status_error(200)
    def _linear_train(
        self,
        name: str,
        data_dict,
        y,
        task,
        learning_rate: float = None,
        l2: float = 0.1,
        model_parameters: dict = None,
        pretrained_bases: list = None,
        overwrite: bool = False,
    ):
        """
        Insert data in JSON format. This is a protected method.
        Args
        ----
        name : str
            String with the name of a database in your JAI environment.
        data_dict : dict
            Data in list of dicts format.
        Return
        ------
        response : dict
            Dictionary with the API response.
        """
        if model_parameters is None:
            model_parameters = {}
        if pretrained_bases is None:
            pretrained_bases = []

        return requests.post(
            self.url + f"/linear/batch/{name}?overwrite={overwrite}",
            headers=self.headers,
            json={
                "X": data_dict,
                "y": y,
                "hyperparams": {
                    "task": task,
                    "learning_rate": learning_rate,
                    "l2": l2,
                    "model": model_parameters,
                },
                "pretrained_bases": pretrained_bases,
            },
        )

    @raise_status_error(200)
    def _linear_learn(self, name: str, data_dict, y: list):
        """
        Insert data in JSON format. This is a protected method.
        Args
        ----
        name : str
            String with the name of a database in your JAI environment.
        data_dict : dict
            Data in list of dicts format.
        Return
        ------
        response : dict
            Dictionary with the API response.
        """
        return requests.post(
            self.url + f"/linear/learn/{name}",
            headers=self.headers,
            json={
                "X": data_dict,
                "y": y
            },
        )

    @raise_status_error(200)
    def _linear_predict(self,
                        name: str,
                        data_dict: list,
                        predict_proba: bool = False):
        """
        Insert data in JSON format. This is a protected method.
        Args
        ----
        name : str
            String with the name of a database in your JAI environment.
        data_dict : dict
            Data in list of dicts format.
        predict_proba : bool
            Makes probability predictions for classification models.

        Return
        ------
        response : dict
            Dictionary with the API response.
        """

        return requests.put(
            self.url + f"/linear/predict/{name}?predict_proba={predict_proba}",
            headers=self.headers,
            json=data_dict,
        )

    def _insert_data(
        self,
        data,
        name,
        db_type,
        batch_size,
        max_insert_workers: Optional[int] = None,
        has_filter: bool = False,
        predict: bool = False,
    ):
        """
        Insert raw data for training. This is a protected method.

        Args
        ----------
        name : str
            String with the name of a database in your JAI environment.
        db_type : str
            Database type (Supervised, SelSupervised, Text...)
        batch_size : int
            Size of batch to send the data.
        predict : bool
            Allows table type data to have only one column for predictions,
            if False, then tables must have at least 2 columns. `Default is False`.

        Return
        ------
        insert_responses : dict
            Dictionary of responses for each batch. Each response contains
            information of whether or not that particular batch was successfully inserted.
        """
        if max_insert_workers is None:
            pcores = psutil.cpu_count(logical=False)
        elif not isinstance(max_insert_workers, int):
            raise TypeError(
                f"Variable 'max_insert_workers' must be 'None' or 'int' instance, not {max_insert_workers.__class__.__name__}."
            )
        elif max_insert_workers > 0:
            pcores = max_insert_workers
        else:
            pcores = 1

        dict_futures = {}
        with concurrent.futures.ThreadPoolExecutor(
                max_workers=pcores) as executor:

            for i, b in enumerate(range(0, len(data), batch_size)):
                _batch = data.iloc[b:b + batch_size]
                data_json = data2json(_batch,
                                      dtype=db_type,
                                      has_filter=has_filter,
                                      predict=predict)
                task = executor.submit(self._insert_json, name, data_json)
                dict_futures[task] = i

            with tqdm(total=len(dict_futures), desc="Insert Data") as pbar:
                insert_responses = {}
                for future in concurrent.futures.as_completed(dict_futures):
                    arg = dict_futures[future]
                    insert_res = future.result()
                    if self.safe_mode:
                        insert_res = check_response(InsertDataResponse,
                                                    insert_res)
                    insert_responses[arg] = insert_res
                    pbar.update(1)

        # check if we inserted everything we were supposed to
        self._check_ids_consistency(name=name, data=data)

        return insert_responses

    def _check_ids_consistency(self, name, data, handle_error="raise"):
        """
        Check if inserted data is consistent with what we expect.
        This is mainly to assert that all data was properly inserted.

        Args
        ----
        name : str
            Database name.
        data : pandas.DataFrame or pandas.Series
            Inserted data.
        handle_error : 'raise' or 'bool'
            If data is inconsistent:
            - `raise`: delete data and raise an error.
            - `bool`: returns False.

        Return
        ------
        bool or Exception
            If an inconsistency is found, an error is raised. If no inconsistency is found, returns True.
        """
        handle_error = handle_error.lower()
        if handle_error not in ["raise", "bool"]:
            warnings.warn(
                f"handle_error must be `raise` or `bool`, found: `{handle_error}`. Using `raise`."
            )
            handle_error = "raise"

        # using mode='simple' to reduce the volume of data transit.
        try:
            inserted_ids = self._temp_ids(name, "simple")
            if self.safe_mode:
                inserted_ids = check_response(List[str], inserted_ids)
        except ValueError as error:
            if handle_error == "raise":
                raise error
            return False

        if len(data) != int(inserted_ids[0].split()[0]):
            if handle_error == "raise":
                print(f"Found invalid ids: {inserted_ids[0]}")
                raise Exception(
                    "Something went wrong on data insertion. Please try again."
                )
            return False
        return True<|MERGE_RESOLUTION|>--- conflicted
+++ resolved
@@ -253,22 +253,6 @@
         """
 
         if not isinstance(id_item, list):
-<<<<<<< HEAD
-            raise TypeError(
-                f"id_item param must be int or list, \
-                    `{id_item.__class__.__name__}` found."
-            )
-
-        filtering = (
-            "" if filters is None else "".join(["&filters=" + s for s in filters])
-        )
-        url = (
-            self.url
-            + f"/recommendation/id/{name}?top_k={top_k}&orient={orient}"
-            + filtering
-        )
-        return requests.put(url, headers=self.headers, json=id_item)
-=======
             raise TypeError(f"id_item param must be int or list, \
                     `{id_item.__class__.__name__}` found.")
 
@@ -282,7 +266,6 @@
             headers=self.headers,
             json=id_item,
         )
->>>>>>> 23971e26
 
     @raise_status_error(200)
     def _recommendation_json(self,
