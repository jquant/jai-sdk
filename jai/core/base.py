--- conflicted
+++ resolved
@@ -1,16 +1,8 @@
 import concurrent
 import json
-<<<<<<< HEAD
-import warnings
-from copy import copy
-from typing import List, Optional
-
-=======
 import psutil
->>>>>>> dce28bbd
 import requests
 import warnings
-
 import numpy as np
 
 from copy import copy
