--- conflicted
+++ resolved
@@ -57,16 +57,11 @@
         return parse_obj_as(model, obj)
         
     except ValidationError:
-<<<<<<< HEAD
         raise ValueError(
-            "Validation Failed. Please try updating your version of jai-sdk."
-         "If the error persists, please report the error on an issue so we can work on a fix.")
-=======
-        print(f'obj: {obj}')  # TODO: Remove
-        print(f'type: {type(obj)}')  # TODO: Remove
-        raise ValueError(
-            "Wrong value generic message.")  # TODO: Change message
->>>>>>> 23971e26
+            "Validation Failed. This error occurred because `safe_mode=True`."
+            "The API may have changed, please try updating your version of jai-sdk."
+            "If the error persists, please report the error on an issue so we can work on a fix."
+        )
 
 
 def check_dtype_and_clean(data, db_type):
