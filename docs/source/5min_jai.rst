--- conflicted
+++ resolved
@@ -197,72 +197,6 @@
   
 .. code:: python
 
-<<<<<<< HEAD
-    # j.fit === j.setup
-    ans = j.fit(
-
-        # JAI collection name
-        name='boston_regression',
-        
-        # verbose 2 -> shows the loss graph at the end of training
-        verbose=2,
-        
-        # data to be processed - a Pandas DataFrame is expected
-        data=data,
-        
-        # collection type
-        db_type='Supervised',
-        
-        # JAI Collection Foreign Key
-        # reference an id column ('id_name') to an already processed JAI collection ('db_parent')
-        pretrained_bases=[
-            {
-            'db_parent':'boston',
-            'id_name':'id_house'
-            }
-        ],
-
-        # Set the column label name and the task type for the Supervised Model
-        # Task can be: Regression, Quantile Regression, Classification or Metric Classification
-        label=
-        {
-            'task':'regression',
-            'label_name':'PRICE'
-        }
-    )
-
-Output:
-
-.. code:: bash
-
-      Insert Data: 100%|██████████| 1/1 [00:01<00:00,  1.15s/it]
-      Recognized setup args:
-      pretrained_bases: [{'db_parent': 'boston', 'id_name': 'id_house'}]
-      label: {'task': 'regression', 'label_name': 'PRICE'}
-      JAI is working:  50%|█████     |9/18
-      [boston_regression] Training:   0%|          | 0/500 [00:00<?, ?it/s]ATraining might not take 500 steps due to early stopping criteria.
-      
-      [boston_regression] Training:   1%|          | 4/500 [00:01<03:59,  2.07it/s]A
-      [boston_regression] Training:   2%|▏         | 8/500 [00:03<03:42,  2.21it/s]A
-      [boston_regression] Training:   2%|▏         | 11/500 [00:05<04:27,  1.83it/s]A
-      [boston_regression] Training:   3%|▎         | 15/500 [00:07<04:10,  1.94it/s]A
-      [boston_regression] Training:   4%|▍         | 20/500 [00:09<03:34,  2.24it/s]A
-      [boston_regression] Training:   5%|▌         | 25/500 [00:11<03:25,  2.31it/s]A
-      [boston_regression] Training:   6%|▌         | 30/500 [00:13<03:16,  2.39it/s]A
-      [boston_regression] Training:   7%|▋         | 34/500 [00:15<03:31,  2.20it/s]A
-      [boston_regression] Training:   8%|▊         | 38/500 [00:17<03:32,  2.18it/s]A
-      [boston_regression] Training:   9%|▊         | 43/500 [00:19<03:15,  2.34it/s]A
-      [boston_regression] Training: 100%|██████████| 500/500 [00:21<00:00, 73.86it/s]A
-                                                                                    A
-      Done training.
-      JAI is working: 100%|██████████|18/18
-
-      Metrics Regression:
-      MAE: 2.258793354034424
-      MSE: 12.593908309936523
-      
-      Best model at epoch: 33 val_loss: 0.13
-=======
     >>> # j.fit === j.setup
     >>> data_sup = labels.reset_index().rename(columns={"index": "id_house"})
     >>> ans = j.fit(
@@ -280,7 +214,7 @@
     >>>     
     >>>     # JAI Collection Foreign Key
     >>>     # reference an id column ('id_name') to an already processed JAI collection ('db_parent')
-    >>>     mycelia_bases=[
+    >>>     pretrained_bases=[
     >>>         {
     >>>         'db_parent':'california',
     >>>         'id_name':'id_house'
@@ -327,7 +261,6 @@
     Pinball Loss 0.5: 0.24048838019371033
 
     Best model at epoch: 53 val_loss: 0.37
->>>>>>> 47a396d9
 
 ********************
 Model Inference
