<<<<<<< HEAD
# jai-sdk
jAI SDKs

# Examples
Instanciating your base class
```python
from jai_core import jAI
jai = jAI(AUTH_KEY)
```

## Setting up your databases

Aplication using the model NLP FastText
```python
### fasttext implementation
# save this if you wish to work in the same database later
name = 'text_data'

### Data insertion and train the unsupervised FastText model
# data can be a list of texts, pandas Series or DataFrame.
# if data is a list, then ids will be set with range(len(data_list))
# if data is a pandas type, then the ids will be the index values, index must not contain duplicated values
jai.setup(name, data, db_type='FastText')

# wait for the train to finish
jai.wait_setup(10)
```

Aplication using the model NLP BERT
```python
### bert implementation
# generate a random name for identification of the base, can be a user input
name = jai.generate_name(20, prefix='sdk_', suffix='_text')

# this time we choose db_type="Text", applying the pre-trained BERT model
jai.setup(name, data, db_type='Text', batch_size=1024)
jai.wait_setup(10)
```

## Checking database

Here are some methods to check your databases:

The name of your database should appear in:

```python
>>> jai.names
['jai_database', 'jai_unsupervised', 'jai_supervised']
```

or you can check if it's valid:

```python
>>> jai.is_valid(name)
{'value': True, 'message': 'jai_database is a valid database name.'}
```


and you can check the databases types for each of your databases with:

```python
>>> jai.info
                        db_name       db_type
0                  jai_database          Text
1              jai_unsupervised  Unsupervised
2                jai_supervised    Supervised
```

if you want to check which ids are in your database:

```python
>>> jai.ids(name)
['1000 items from 0 to 999']
```

## Similarity
After you're done with setting up your database, you can find similarity:

- Using the indexes of the inputed data
```python
# Find the 5 most similar values for the ids 0 and 1
results = jai.similar(name, [0, 1], top_k=5)

# Find the 20 most similar values for every id in 0 to 100
ids = list(range(100))
results = jai.similar(name, ids, top_k=20)

# Find the 100 most similar values for every inputed value
results = jai.similar(name, data.index, top_k=100, batch_size=1024)
```

- Using new data to be processed
```python
# Find the 100 most similar values for every new_data
results = jai.similar(name, new_data, top_k=100, batch_size=1024)
```

The output will be a list of dictionaries with ("query_id") the id of the value you want to find similars and ("results") a list with `top_k` dictionaries with the "id" and the "distance" between "query_id" and "id".
```
[
  {
    'query_id': 0,
    'results':
    [
      {'id': 0, 'distance': 0.0},
      {'id': 3836, 'distance': 2.298321008682251},
      {'id': 9193, 'distance': 2.545339584350586},
      {'id': 832, 'distance': 2.5819168090820312},
      {'id': 6162, 'distance': 2.638622283935547},
      ...
    ]
  },
  ...,
  {
    'query_id': 9,
    'results':
    [
      {'id': 9, 'distance': 0.0},
      {'id': 54, 'distance': 5.262974262237549},
      {'id': 101, 'distance': 5.634262561798096},
      ...
    ]
  },
  ...
]
```

# Removing data

After you're done with the model setup, you can delete your raw data
```python
# Delete the raw data inputed as it won't be needed anymore
jai.delete_raw_data(name)
```

If you want to keep the environment clean
``` python
jai.delete_database(name)
```
=======
# JAI-sdk
JAI SDKs
>>>>>>> 6ab16b54
<|MERGE_RESOLUTION|>--- conflicted
+++ resolved
@@ -1,6 +1,5 @@
-<<<<<<< HEAD
-# jai-sdk
-jAI SDKs
+# JAI-sdk
+JAI SDKs
 
 # Examples
 Instanciating your base class
@@ -137,8 +136,4 @@
 If you want to keep the environment clean
 ``` python
 jai.delete_database(name)
-```
-=======
-# JAI-sdk
-JAI SDKs
->>>>>>> 6ab16b54
+```