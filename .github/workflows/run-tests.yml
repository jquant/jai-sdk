# This workflow will install Python dependencies, run tests and lint with a variety of Python versions
# For more information see: https://help.github.com/actions/language-and-framework-guides/using-python-with-github-actions

name: Run tests

on:
  push:
    branches: [main, dev]
  pull_request:
    branches: [main, dev]

jobs:
  build:
    runs-on: jai
    strategy:
      matrix:
        python-version: [3.7, 3.8]

    steps:
      - uses: actions/checkout@v2
      - name: Set up Python ${{ matrix.python-version }}
        uses: actions/setup-python@v2
        with:
          python-version: ${{ matrix.python-version }}
      - name: Install dependencies
        run: |
          python -m pip install --upgrade pip
          pip install flake8 pytest
          pip install pytest-cov
          if [ -f requirements.txt ]; then pip install -r requirements.txt; fi
      - name: Lint with flake8
        run: |
          # stop the build if there are Python syntax errors or undefined names
          flake8 . --count --select=E9,F63,F7,F82 --show-source --statistics
          # exit-zero treats all errors as warnings. The GitHub editor is 127 chars wide
          flake8 . --count --exit-zero --max-complexity=10 --max-line-length=127 --statistics
      - name: Removing response.json file
<<<<<<< HEAD
        uses: JesseTG/rm@v1.0.2
        with:
          path: ~/mycelia-local/mycelia-api/outputs/sdk_test/response/response.json
=======
        run: |
          FILE=~/mycelia-local/mycelia-api/outputs/sdk_test/response/response.json
          if [ -f "$FILE" ]; then
            rm $FILE
          fi
>>>>>>> 5d9be139
      - name: Run tests & Generate coverage report
        # https://github.com/pytest-dev/pytest-cov
        # https://pytest-cov.readthedocs.io/en/latest/readme.html
        run: |
          pytest --cov=./jai --cov-report=xml:coverage.xml
      - name: Upload coverage to Codecov
        # https://github.com/codecov/codecov-action
        uses: codecov/codecov-action@v1
        with:
          files: coverage.xml
          flags: unittests
          name: jai-sdk
          fail_ci_if_error: true
          path_to_write_report: ./coverage/codecov_report.txt
          verbose: true<|MERGE_RESOLUTION|>--- conflicted
+++ resolved
@@ -35,17 +35,12 @@
           # exit-zero treats all errors as warnings. The GitHub editor is 127 chars wide
           flake8 . --count --exit-zero --max-complexity=10 --max-line-length=127 --statistics
       - name: Removing response.json file
-<<<<<<< HEAD
-        uses: JesseTG/rm@v1.0.2
-        with:
-          path: ~/mycelia-local/mycelia-api/outputs/sdk_test/response/response.json
-=======
         run: |
           FILE=~/mycelia-local/mycelia-api/outputs/sdk_test/response/response.json
           if [ -f "$FILE" ]; then
             rm $FILE
+            echo Response file deleted.
           fi
->>>>>>> 5d9be139
       - name: Run tests & Generate coverage report
         # https://github.com/pytest-dev/pytest-cov
         # https://pytest-cov.readthedocs.io/en/latest/readme.html
